/*
 * openmoc.cpp
 *
 *  Created on: Jan 21, 2012
 *      Author: Lulu Li
 *				MIT, Course 22
 *              lululi@mit.edu
 *
 *  This file defines the executable for OpenMOC.
 *
 */

#include "Geometry.h"
#include "TrackGenerator.h"
#include "Parser.h"
#include "Options.h"
#include "Solver.h"
#include "Timer.h"
#include "log.h"
#include "Plotter.h"

// FIXME: These should be removed when main() is properly implemented
#pragma GCC diagnostic ignored "-Wunused"
#pragma GCC diagnostic ignored "-Wunused-variable"

int main(int argc, const char **argv) {
	log_printf(NORMAL, "Starting OpenMOC...");

	double k_eff;
	Timer timer;

	/* Create an options class to parse command line options */
	Options opts(argc, argv);

	/* Set the verbosity */
	log_setlevel(opts.getVerbosity());

	/* Initialize the parser and time the parser */
	timer.start();
	Parser parser(&opts);
	timer.stop();
	timer.recordSplit("Parsing input files");

	/* Initialize the geometry with surfaces, cells & materials */
	timer.reset();
	timer.start();
	Geometry geometry(opts.getNumSectors(), opts.getNumRings(),
			  opts.getSectorOffset(), &parser);
	timer.stop();
	timer.recordSplit("Geomery initialization");

	/* Print out geometry to console if requested at runtime*/
	if (opts.dumpGeometry())
		geometry.printString();

	Plotter plotter(&geometry, opts.getBitDimension(), opts.getExtension(),
			opts.plotMaterials(), opts.plotCells());

	/* Initialize the trackgenerator */
	TrackGenerator track_generator(&geometry, &plotter, opts.getNumAzim(),
				       opts.getTrackSpacing());

	/* Generate tracks */
	timer.reset();
	timer.start();
	track_generator.generateTracks();
	track_generator.makeReflective();
	timer.stop();
	timer.recordSplit("Generating tracks");

	/* Segment tracks */
	timer.reset();
	timer.start();
	track_generator.segmentize();
	timer.stop();
	timer.recordSplit("Segmenting tracks");

<<<<<<< HEAD

	/* Fixed source iteration to solve for k_eff */
	Solver solver(&geometry, &track_generator, &plotter);
=======
	/* Fixed source iteration to solve for k_eff */
	Solver solver(&geometry, &track_generator);
>>>>>>> 72eaa91e
	timer.reset();
	timer.start();
	k_eff = solver.computeKeff(3000);
	timer.stop();
	timer.recordSplit("Fixed source iteration");
<<<<<<< HEAD

=======
>>>>>>> 72eaa91e
	log_printf(RESULT, "k_eff = %f", k_eff);

	/* Print timer splits to console */
	log_printf(NORMAL, "Program complete");
	timer.printSplits();
}<|MERGE_RESOLUTION|>--- conflicted
+++ resolved
@@ -75,23 +75,14 @@
 	timer.stop();
 	timer.recordSplit("Segmenting tracks");
 
-<<<<<<< HEAD
-
 	/* Fixed source iteration to solve for k_eff */
 	Solver solver(&geometry, &track_generator, &plotter);
-=======
-	/* Fixed source iteration to solve for k_eff */
-	Solver solver(&geometry, &track_generator);
->>>>>>> 72eaa91e
 	timer.reset();
 	timer.start();
 	k_eff = solver.computeKeff(3000);
 	timer.stop();
 	timer.recordSplit("Fixed source iteration");
-<<<<<<< HEAD
 
-=======
->>>>>>> 72eaa91e
 	log_printf(RESULT, "k_eff = %f", k_eff);
 
 	/* Print timer splits to console */
