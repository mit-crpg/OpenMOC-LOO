/*
 * Solver.cpp
 *
 *  Created on: Feb 7, 2012
 *      Author: William Boyd
 *				MIT, Course 22
 *              wboyd@mit.edu
 */

#include "Solver.h"


/**
 * Solver constructor
 * @param geom pointer to the geometry
 * @param track_generator pointer to the trackgenerator
 */
Solver::Solver(Geometry* geom, TrackGenerator* track_generator, Plotter* plotter, bool plotFluxes) {
	_geom = geom;
	_quad = new Quadrature(TABUCHI);
	_num_FSRs = geom->getNumFSRs();
	_tracks = track_generator->getTracks();
	_num_tracks = track_generator->getNumTracks();
	_num_azim = track_generator->getNumAzim();
	_plotter = plotter;
	_plot_fluxes = plotFluxes;
	_pix_map_FSRs = track_generator->getFSRsPixMap();
	try{
		_flat_source_regions = new FlatSourceRegion[_num_FSRs];
		_FSRs_to_powers = new double[_num_FSRs];
		_FSRs_to_pin_powers = new double[_num_FSRs];

		for (int e = 0; e <= NUM_ENERGY_GROUPS; e++)
			_FSRs_to_fluxes[e] = new double[_num_FSRs];
	}
	catch(std::exception &e) {
		log_printf(ERROR, "Could not allocate memory for the solver's flat "
					"source region array. Backtrace:%s", e.what());
	}

	/* Pre-compute exponential pre-factors */
	precomputeFactors();
	initializeFSRs();
}


/**
 * Solver destructor deletes flat source regions array
 */
Solver::~Solver() {
	delete [] _flat_source_regions;
	delete [] _FSRs_to_powers;
	delete [] _FSRs_to_pin_powers;

	for (int e = 0; e <= NUM_ENERGY_GROUPS; e++)
		delete [] _FSRs_to_fluxes[e];
}



/**
 * Pre-computes exponential pre-factors for each segment of each track for
 * each polar angle. This method will store each pre-factor in an array inside
 * each segment if STORE_PREFACTORS is set to true inside the configurations.h
 * file. If it is not set to true then a hashmap will be generated which will
 * contain values of the pre-factor at for specific segment lengths (the keys
 * into the hashmap).
 */
void Solver::precomputeFactors() {

	log_printf(INFO, "Pre-computing exponential pre-factors...");

	Track* curr_track;
	double azim_weight;

	/* Precompute the total azimuthal weight for tracks at each polar angle */
#if USE_OPENMP
#pragma omp parallel
{
	#pragma omp for firstprivate(curr_track, azim_weight)
	#endif
	for (int i = 0; i < _num_azim; i++) {
		for (int j = 0; j < _num_tracks[i]; j++) {
			curr_track = &_tracks[i][j];
			azim_weight = curr_track->getAzimuthalWeight();

			for (int p = 0; p < NUM_POLAR_ANGLES; p++)
				curr_track->setPolarWeight(p, azim_weight*_quad->getMultiple(p) * FOUR_PI);
		}
	}
#if USE_OPENMP
}
#endif


/*Store pre-factors inside each segment */
#if STORE_PREFACTORS

	log_printf(INFO, "Pre-factors will be stored inside each segment...");

	segment* curr_seg;

	/* Loop over azimuthal angle, track, segment, polar angle, energy group */
#if USE_OPENMP
#pragma omp parallel
{
	#pragma omp for firstprivate(curr_track, curr_seg)
	#endif
	for (int i = 0; i < _num_azim; i++) {
		for (int j = 0; j < _num_tracks[i]; j++) {
			curr_track = &_tracks[i][j];

			for (int s = 0; s < curr_track->getNumSegments(); s++) {
				curr_seg = curr_track->getSegment(s);

				for (int p = 0; p < NUM_POLAR_ANGLES; p++) {
					for (int e = 0; e < NUM_ENERGY_GROUPS; e++) {
						curr_seg->_prefactors[p][e] = computePreFactor(curr_seg, e, p);
					}
				}
			}
		}
	}
#if USE_OPENMP
}
#endif



/* Use hash map */
#else

	/* make pre factor array based on table look up with linear interpolation */

	log_printf(NORMAL, "Making Prefactor array...");

	/* set size of prefactor array */
	int num_array_values = 10 * sqrt(1 / (8 * KEFF_CONVERG_THRESH));
	_pre_factor_spacing = 10.0 / num_array_values;
	_pre_factor_array_size = 2 * NUM_POLAR_ANGLES * num_array_values;
	_pre_factor_max_index = _pre_factor_array_size - 2*NUM_POLAR_ANGLES - 1;

	log_printf(DEBUG, "prefactor array size: %i, max index: %i", _pre_factor_array_size, _pre_factor_max_index);

	/* allocate arrays */
	_pre_factor_array = new double[_pre_factor_array_size];

	double expon;
	double intercept;
	double slope;

	/* Create prefactor array */
	for (int i = 0; i < num_array_values; i ++){
		for (int j = 0; j < NUM_POLAR_ANGLES; j++){
			expon = exp(- (i * _pre_factor_spacing) / _quad->getSinTheta(j));
			slope = - expon / _quad->getSinTheta(j);
			intercept = expon * (1 + (i * _pre_factor_spacing) / _quad->getSinTheta(j));
			_pre_factor_array[2 * NUM_POLAR_ANGLES * i + 2 * j] = slope;
			_pre_factor_array[2 * NUM_POLAR_ANGLES * i + 2 * j + 1] = intercept;
		}
	}

#endif

	return;
}


/**
 * Function to compute the exponential prefactor for the transport equation for
 * a given segment
 * @param seg pointer to a segment
 * @param energy energy group index
 * @param angle polar angle index
 * @return the pre-factor
 */
double Solver::computePreFactor(segment* seg, int energy, int angle) {
	double* sigma_t = seg->_material->getSigmaT();
	double prefactor = 1.0 - exp (-sigma_t[energy] * seg->_length
						/ _quad->getSinTheta(angle));
	return prefactor;
}


/**
 * Compute the ratio of source / sigma_t for each energy group in each flat
 * source region for efficient fixed source iteration
 */
void Solver::computeRatios() {

#if USE_OPENMP
#pragma omp parallel
{
	#pragma omp for
	#endif
	for (int i = 0; i < _num_FSRs; i++)
		_flat_source_regions[i].computeRatios();
#if USE_OPENMP
}
#endif

	return;
}


/**
 * Initializes each of the FlatSourceRegion objects inside the solver's
 * array of FSRs. This includes assigning each one a unique, monotonically
 * increasing id, setting the material for each FSR, and assigning a volume
 * based on the cumulative length of all of the segments inside the FSR.
 */
void Solver::initializeFSRs() {

	log_printf(NORMAL, "Initializing FSRs...");

	CellBasic* cell;
	Material* material;
	Universe* univ_zero = _geom->getUniverse(0);
	Track* track;
	segment* seg;
	FlatSourceRegion* fsr;

	/* Set each FSR's volume by accumulating the total length of all
	   tracks inside the FSR. Loop over azimuthal angle, track and segment */
	for (int i = 0; i < _num_azim; i++) {
		for (int j = 0; j < _num_tracks[i]; j++) {
			track = &_tracks[i][j];

			for (int s = 0; s < track->getNumSegments(); s++) {
				seg = track->getSegment(s);
				fsr =&_flat_source_regions[seg->_region_id];
				fsr->incrementVolume(seg->_length * track->getAzimuthalWeight());
			}
		}
	}

	/* Loop over all FSRs */
#if USE_OPENMP
#pragma omp parallel
{
	#pragma omp for firstprivate(cell, material)
	#endif
	for (int r = 0; r < _num_FSRs; r++) {
		/* Set the id */
		_flat_source_regions[r].setId(r);

		/* Get the cell corresponding to this FSR from the geometry */
		cell = static_cast<CellBasic*>(_geom->findCell(univ_zero, r));

		/* Get the cell's material and assign it to the FSR */
		material = _geom->getMaterial(cell->getMaterial());
		_flat_source_regions[r].setMaterial(material);

		log_printf(INFO, "FSR id = %d has cell id = %d and material id = %d "
				"and volume = %f", r, cell->getId(), material->getId(),
				_flat_source_regions[r].getVolume());
	}
#if USE_OPENMP
}
#endif


	return;
}


/**
 * Zero each track's incoming and outgoing polar fluxes
 */
void Solver::zeroTrackFluxes() {

	log_printf(INFO, "Setting all track polar fluxes to zero...");

	double* polar_fluxes;

	/* Loop over azimuthal angle, track, polar angle, energy group
	 * and set each track's incoming and outgoing flux to zero */
#if USE_OPENMP
#pragma omp parallel
{
	#pragma omp for firstprivate(polar_fluxes)
	#endif
	for (int i = 0; i < _num_azim; i++) {
		for (int j = 0; j < _num_tracks[i]; j++) {
			polar_fluxes = _tracks[i][j].getPolarFluxes();

			for (int i = 0; i < GRP_TIMES_ANG * 2; i++)
				polar_fluxes[i] = 0.0;
		}
	}
#if USE_OPENMP
}
#endif

}


/**
 * Set the scalar flux for each energy group inside each FSR
 * to unity
 */
void Solver::oneFSRFluxes() {

	log_printf(INFO, "Setting all FSR scalar fluxes to unity...");
	FlatSourceRegion* fsr;

	/* Loop over all FSRs and energy groups */
#if USE_OPENMP
#pragma omp parallel
{
	#pragma omp for firstprivate(fsr)
	#endif
	for (int r = 0; r < _num_FSRs; r++) {
		fsr = &_flat_source_regions[r];
		for (int e = 0; e < NUM_ENERGY_GROUPS; e++)
			fsr->setFlux(e, 1.0);
	}
#if USE_OPENMP
}
#endif

	return;
}


/**
 * Set the scalar flux for each energy group inside each FSR
 * to zero
 */
void Solver::zeroFSRFluxes() {

	log_printf(INFO, "Setting all FSR scalar fluxes to zero...");
	FlatSourceRegion* fsr;

	/* Loop over all FSRs and energy groups */
#if USE_OPENMP
#pragma omp parallel
{
	#pragma omp for firstprivate(fsr)
	#endif
	for (int r = 0; r < _num_FSRs; r++) {
		fsr = &_flat_source_regions[r];
		for (int e = 0; e < NUM_ENERGY_GROUPS; e++)
			fsr->setFlux(e, 0.0);
	}
#if USE_OPENMP
}
#endif


	return;
}


/**
 * Compute k_eff from the new and old source and the value of k_eff from
 * the previous iteration
 */
void Solver::updateKeff() {

	double tot_abs = 0.0;
	double tot_fission = 0.0;
	double abs = 0;
	double fission;
	double* sigma_a;
	double* nu_sigma_f;
	double* flux;
	Material* material;
	FlatSourceRegion* fsr;

#if USE_OPENMP
#pragma omp parallel shared(tot_abs, tot_fission)
{
	#pragma omp for firstprivate(fsr, material, sigma_a, nu_sigma_f, flux, abs, fission)
	#endif
	for (int r = 0; r < _num_FSRs; r++) {
		abs = 0;
		fission = 0;
		fsr = &_flat_source_regions[r];
		material = fsr->getMaterial();
		sigma_a = material->getSigmaA();
		nu_sigma_f = material->getNuSigmaF();
		flux = fsr->getFlux();

		for (int e = 0; e < NUM_ENERGY_GROUPS; e++) {
			abs += sigma_a[e] * flux[e] * fsr->getVolume();
			fission += nu_sigma_f[e] * flux[e] * fsr->getVolume();
		}

		#pragma omp critical
		{
			tot_abs += abs;
			tot_fission += fission;
		}
	}
#if USE_OPENMP
}
#endif


	_k_eff = tot_fission/tot_abs;
	log_printf(INFO, "Computed k_eff = %f", _k_eff);

	return;
}


/**
 * Return an array indexed by FSR ids which contains the corresponding
 * fluxes for each FSR
 * @return an array map of FSR to fluxes
 */
double** Solver::getFSRtoFluxMap() {
	return _FSRs_to_fluxes;
}


/**
 * Checks that each flat source region has at least one segment within it
 * and if not, exits the program with an error message
 */
void Solver::checkTrackSpacing() {

	int* FSR_segment_tallies = new int[_num_FSRs];
	Track* track;
	std::vector<segment*> segments;
	segment* segment;
	int num_segments;
	Cell* cell;

	/* Set each tally to zero to begin with */
#if USE_OPENMP
#pragma omp parallel shared(FSR_segment_tallies)
{
	#pragma omp for
	#endif
	for (int i=0; i < _num_FSRs; i++)
		FSR_segment_tallies[i] = 0;
#if USE_OPENMP
}
#endif


	/* Iterate over all azimuthal angles, all tracks, and all segments
	 * and tally each segment in the corresponding FSR */
#if USE_OPENMP
#pragma omp parallel shared(FSR_segment_tallies)
{
	#pragma omp for firstprivate(track, segments, num_segments, segment)
	#endif
	for (int i = 0; i < _num_azim; i++) {
		for (int j = 0; j < _num_tracks[i]; j++) {
			track = &_tracks[i][j];
			segments = track->getSegments();
			num_segments = track->getNumSegments();

			for (int s = 0; s < num_segments; s++) {
				segment = segments.at(s);
				FSR_segment_tallies[segment->_region_id]++;
			}
		}
	}
#if USE_OPENMP
}
#endif


	/* Loop over all FSRs and if one FSR does not have tracks in it, print
	 * error message to the screen and exit program */
#if USE_OPENMP
#pragma omp parallel
{
	#pragma omp for firstprivate(cell)
	#endif
	for (int i=0; i < _num_FSRs; i++) {
		if (FSR_segment_tallies[i] == 0) {
			cell = _geom->findCell(i);
			log_printf(ERROR, "No tracks were tallied inside FSR id = %d which "
					"is cell id = %d. Please reduce your track spacing,"
					" increase the number of azimuthal angles, or increase the"
					" size of the flat source regions", i, cell->getId());
		}
	}
#if USE_OPENMP
}
#endif

	delete [] FSR_segment_tallies;
}


/**
 * Compute the fission rates in each FSR and save them in a map of
 * FSR ids to fission rates
 */
void Solver::computePinPowers() {

	log_printf(NORMAL, "Computing pin powers...");

	FlatSourceRegion* fsr;
	double tot_pin_power = 0;
	double avg_pin_power = 0;
	double num_nonzero_pins = 0;
	double curr_pin_power = 0;
	double prev_pin_power = 0;

	/* Loop over all FSRs and comput the fision rate*/
	for (int i=0; i < _num_FSRs; i++) {
		fsr = &_flat_source_regions[i];
		_FSRs_to_powers[i] = fsr->computeFissionRate();
	}

	/* Compute the pin powers by adding up the powers of FSRs in each
	 * lattice cell, saving lattice cell powers to files, and saving the
	 * pin power corresponding to each FSR id in FSR_to_pin_powers */
	_geom->computePinPowers(_FSRs_to_powers, _FSRs_to_pin_powers);


	/* Compute the total power based by accumulating the power of each unique
	 * pin with a nonzero power */
	for (int i=0; i < _num_FSRs; i++) {
		curr_pin_power = _FSRs_to_pin_powers[i];

		/* If this pin power is unique and nozero (doesn't match the previous
		 * pin's power), then tally it
		 */
		if (curr_pin_power > 0 && curr_pin_power != prev_pin_power) {
			tot_pin_power += curr_pin_power;
			num_nonzero_pins++;
			prev_pin_power = curr_pin_power;
		}
	}

	/* Compute the average pin power */
	avg_pin_power = tot_pin_power / num_nonzero_pins;

	/* Normalize each pin power to the average non-zero pin power */
	for (int i=0; i < _num_FSRs; i++) {
		_FSRs_to_pin_powers[i] /= avg_pin_power;
	}

<<<<<<< HEAD

=======
	_plotter->plotRegion(_pix_map_FSRs, _FSRs_to_pin_powers, "pin_powers");
>>>>>>> 6c4b0376

	return;
}



void Solver::fixedSourceIteration(int max_iterations) {

	Track* track;
	int num_segments;
	std::vector<segment*> segments;
	double* weights;
	segment* segment;
	double* polar_fluxes;
	double* scalar_flux;
	double* old_scalar_flux;
	double* sigma_t;
	FlatSourceRegion* fsr;
	double fsr_flux[NUM_ENERGY_GROUPS];
	double* ratios;
	double delta;
	double volume;
	int t, i, j, s, p, e;
	int num_threads = _num_azim / 2;
	int num_azim_thread = _num_azim / num_threads;

	log_printf(INFO, "Fixed source iteration with max_iterations = %d",
														max_iterations);

	/* Loop for until converged or max_iterations is reached */
	for (int i = 0; i < max_iterations; i++) {

		/* Initialize flux in each region to zero */
		zeroFSRFluxes();

		/* Loop over azimuthal angle, track */
	#if USE_OPENMP
//	#pragma omp parallel
	{
		#pragma omp parallel for private(t, j, i, s, p, e, track, segments, num_segments, weights, polar_fluxes, segment, fsr, ratios, delta, fsr_flux)
		#endif

//		for (int i = 0; i < _num_azim; i++) {
//			log_printf(RESULT, "i = %d", i);
		for (t=0; t < num_threads; t++) {
			for (i=t*num_azim_thread; i < (t+1)*num_azim_thread; i++) {
//				log_printf(RESULT, "num_threads = %d, t = %d, i = %d", num_threads, t, i);
//#pragma omp critical
//			{

//		#if USE_OPENMP
//		#pragma omp parallel num_threads(4)
//		{
//			#pragma omp for firstprivate(s, p, e, track, segments, num_segments, weights, polar_fluxes, segment, fsr, ratios, delta, fsr_flux)
//			#endif
			for (j = 0; j < _num_tracks[i]; j++) {

				/* Initialize local pointers to important data structures */
				track = &_tracks[i][j];
				segments = track->getSegments();
				num_segments = track->getNumSegments();
				weights = track->getPolarWeights();
				polar_fluxes = track->getPolarFluxes();

//				#pragma omp critical
//				{
				/* Loop over each segment in forward direction */
				for (s = 0; s < num_segments; s++) {
					segment = segments.at(s);
					fsr = &_flat_source_regions[segment->_region_id];
					ratios = fsr->getRatios();

#if !STORE_PREFACTORS
					sigma_t = segment->_material->getSigmaT();

					for (int e = 0; e < NUM_ENERGY_GROUPS; e++) {
						double sigma_t_l = sigma_t[e] * segment->_length;
						sigma_t_l = std::min(sigma_t_l,10.0);
						int index = sigma_t_l / _pre_factor_spacing;
						index = std::min(index * 2 * NUM_POLAR_ANGLES, _pre_factor_max_index);

						for (int p = 0; p < NUM_POLAR_ANGLES; p++){
							delta = (polar_fluxes[GRP_TIMES_ANG + p*NUM_ENERGY_GROUPS + e] - ratios[e]) *
									(1 - (_pre_factor_array[index + 2 * p] * sigma_t_l + _pre_factor_array[index + 2 * p + 1]));

							fsr->incrementFlux(e, delta*weights[p]);
							polar_fluxes[GRP_TIMES_ANG + p*NUM_ENERGY_GROUPS + e] -= delta;
						}
					}

#else
					for (e = 0; e < NUM_ENERGY_GROUPS; e++) {
						fsr_flux[e] = 0;
						for (p = 0; p < NUM_POLAR_ANGLES; p++) {
							delta = (polar_fluxes[GRP_TIMES_ANG + p*NUM_ENERGY_GROUPS + e] -
									ratios[e]) * segment->_prefactors[p][e];
							fsr_flux[e] += delta * weights[p];
							polar_fluxes[GRP_TIMES_ANG + p*NUM_ENERGY_GROUPS + e] -= delta;
						}
					}
						fsr->incrementFlux(fsr_flux);
//					}

#endif
				}

				/* Transfer flux to outgoing track */
//				#pragma omp critical
//				{
				track->getTrackOut()->setPolarFluxes(!track->isReflOut(),
						GRP_TIMES_ANG, polar_fluxes);
//				}

//				#pragma omp critical
//				{
				/* Loop over each segment in reverse direction */
				for (s = num_segments-1; s > -1; s--) {
					segment = segments.at(s);
					fsr = &_flat_source_regions[segment->_region_id];
					ratios = fsr->getRatios();

#if !STORE_PREFACTORS
					sigma_t = segment->_material->getSigmaT();

					for (int e = 0; e < NUM_ENERGY_GROUPS; e++) {

						double sigma_t_l = sigma_t[e] * segment->_length;
						sigma_t_l = std::min(sigma_t_l,10.0);
						int index = sigma_t_l / _pre_factor_spacing;
						index = std::min(index * 2 * NUM_POLAR_ANGLES, _pre_factor_max_index);

						for (int p = 0; p < NUM_POLAR_ANGLES; p++){
							delta = (polar_fluxes[p*NUM_ENERGY_GROUPS + e] - ratios[e]) *
									(1 - (_pre_factor_array[index + 2 * p] * sigma_t_l + _pre_factor_array[index + 2 * p + 1]));

							fsr->incrementFlux(e, delta*weights[p]);
							polar_fluxes[p*NUM_ENERGY_GROUPS + e] -= delta;
						}
					}


#else

					for (e = 0; e < NUM_ENERGY_GROUPS; e++) {
						fsr_flux[e] = 0;
						for (p = 0; p < NUM_POLAR_ANGLES; p++) {
							delta = (polar_fluxes[p*NUM_ENERGY_GROUPS + e] -
									ratios[e]) * segment->_prefactors[p][e];
							fsr_flux[e] += delta * weights[p];
							polar_fluxes[p*NUM_ENERGY_GROUPS + e] -= delta;
						}
					}
						fsr->incrementFlux(fsr_flux);
//					}
#endif
				}

				/* Transfer flux to incoming track */
//				#pragma omp critical
//				{
				track->getTrackIn()->setPolarFluxes(!track->isReflIn(),
						0, polar_fluxes);
//				}
//			}
			}
			}
		}

			#if USE_OPENMP
			}
			#endif


		/* Add in source term and normalize flux to volume for each region */
		/* Loop over flat source regions, energy groups */
		for (int r = 0; r < _num_FSRs; r++) {
			fsr = &_flat_source_regions[r];
			scalar_flux = fsr->getFlux();
			ratios = fsr->getRatios();
			sigma_t = fsr->getMaterial()->getSigmaT();
			volume = fsr->getVolume();

			for (int e = 0; e < NUM_ENERGY_GROUPS; e++) {
				fsr->setFlux(e, scalar_flux[e] / 2.0);
				fsr->setFlux(e, FOUR_PI * ratios[e] + (scalar_flux[e] /
												(sigma_t[e] * volume)));
			}
		}


		/* Check for convergence if max_iterations > 1 */
		if (max_iterations > 1) {
			bool converged = true;
			for (int r = 0; r < _num_FSRs; r++) {
				fsr = &_flat_source_regions[r];
				scalar_flux = fsr->getFlux();
				old_scalar_flux = fsr->getOldFlux();

				for (int e = 0; e < NUM_ENERGY_GROUPS; e++) {
					if (fabs((scalar_flux[e] - old_scalar_flux[e]) /
							old_scalar_flux[e]) > FLUX_CONVERGENCE_THRESH )
						converged = false;

					/* Update old scalar flux */
					old_scalar_flux[e] = scalar_flux[e];
				}
			}

			if (converged)
				return;
		}

		/* Update the old scalar flux for each region, energy group */
		for (int r = 0; r < _num_FSRs; r++) {
			fsr = &_flat_source_regions[r];
			scalar_flux = fsr->getFlux();
			old_scalar_flux = fsr->getOldFlux();

			/* Update old scalar flux */
			for (int e = 0; e < NUM_ENERGY_GROUPS; e++)
				old_scalar_flux[e] = scalar_flux[e];
		}
	}

	if (max_iterations > 1)
		log_printf(WARNING, "Scalar flux did not converge after %d iterations",
															max_iterations);

	return;
}


double Solver::computeKeff(int max_iterations) {

	double scatter_source, fission_source;
	double renorm_factor, volume;
	double* nu_sigma_f;
	double* sigma_s;
	double* chi;
	double* polar_flux;
	double* scalar_flux;
	double* source;
	double* old_source;
	FlatSourceRegion* fsr;
	Material* material;

	log_printf(NORMAL, "Computing k_eff...");

	/* Check that each FSR has at least one segment crossing it */
	checkTrackSpacing();

	/* Initial guess */
	_old_k_effs.push(1.0);

	/* Set scalar flux to unity for each region */
	oneFSRFluxes();
	zeroTrackFluxes();

	/* Set the old source to unity for each Region */
	for (int r = 0; r < _num_FSRs; r++) {
		fsr = &_flat_source_regions[r];

		for (int e = 0; e < NUM_ENERGY_GROUPS; e++)
			fsr->setOldSource(e, 1.0);
	}

	// Source iteration loop
	for (int i = 0; i < max_iterations; i++) {

		log_printf(NORMAL, "Iteration %d: k_eff = %f", i, _k_eff);

		/*********************************************************************
		 * Renormalize scalar and boundary fluxes
		 *********************************************************************/

		/* Initialize fission source to zero */
		fission_source = 0;

		/* Compute total fission source to zero for this region */
		for (int r = 0; r < _num_FSRs; r++) {

			/* Get pointers to important data structures */
			fsr = &_flat_source_regions[r];
			material = fsr->getMaterial();
			nu_sigma_f = material->getNuSigmaF();
			scalar_flux = fsr->getFlux();
			volume = fsr->getVolume();

			for (int e = 0; e < NUM_ENERGY_GROUPS; e++)
				fission_source += nu_sigma_f[e] * scalar_flux[e] * volume;
		}

		/* Renormalize scalar fluxes in each region */
		renorm_factor = 1.0 / fission_source;

		for (int r = 0; r < _num_FSRs; r++) {
			fsr = &_flat_source_regions[r];
			scalar_flux = fsr->getFlux();

			for (int e = 0; e < NUM_ENERGY_GROUPS; e++)
				fsr->setFlux(e, scalar_flux[e]*renorm_factor);
		}

		/* Renormalization angular boundary fluxes for each track */
		for (int i = 0; i < _num_azim; i++) {
			for (int j = 0; j < _num_tracks[i]; j++) {
				Track* track = &_tracks[i][j];
				polar_flux = track->getPolarFluxes();

				for (int p = 0; p < NUM_POLAR_ANGLES; p++) {
					for (int e = 0; e < NUM_ENERGY_GROUPS; e++) {
						polar_flux[GRP_TIMES_ANG + p*NUM_ENERGY_GROUPS + e] *= renorm_factor;
						polar_flux[p*NUM_ENERGY_GROUPS + e] *= renorm_factor;
					}
				}
			}
		}


		/*********************************************************************
		 * Compute the source for each region
		 *********************************************************************/

		/* For all regions, find the source */
		for (int r = 0; r < _num_FSRs; r++) {

			fsr = &_flat_source_regions[r];
			material = fsr->getMaterial();

			/* Initialize the fission source to zero for this region */
			fission_source = 0;
			scalar_flux = fsr->getFlux();
			source = fsr->getSource();
			material = fsr->getMaterial();
			nu_sigma_f = material->getNuSigmaF();
			chi = material->getChi();
			sigma_s = material->getSigmaS();

			/* Compute total fission source for current region */
			for (int e = 0; e < NUM_ENERGY_GROUPS; e++)
				fission_source += scalar_flux[e] * nu_sigma_f[e];

			/* Compute total scattering source for group G */
			for (int G = 0; G < NUM_ENERGY_GROUPS; G++) {
				scatter_source = 0;

				for (int g = 0; g < NUM_ENERGY_GROUPS; g++)
					scatter_source += sigma_s[G*NUM_ENERGY_GROUPS + g] * scalar_flux[g];

				/* Set the total source for region r in group G */
				source[G] = ((1.0 / (_old_k_effs.front())) * fission_source * chi[G] +
								scatter_source) * ONE_OVER_FOUR_PI;
			}
		}

		/*********************************************************************
		 * Update flux and check for convergence
		 *********************************************************************/

		/* Update pre-computed source / sigma_t ratios */
		computeRatios();

		/* Iteration the flux with the new source */
		fixedSourceIteration(1);

		/* Update k_eff */
		updateKeff();


		/* If k_eff converged, return k_eff */

		if (fabs(_old_k_effs.back() - _k_eff) < KEFF_CONVERG_THRESH){

			/* Converge the scalar flux spatially within geometry to plot */
			fixedSourceIteration(1000);

			if (_plot_fluxes == true){
				/* Load fluxes into FSR to flux map */
				for (int r=0; r < _num_FSRs; r++) {
					double* fluxes = _flat_source_regions[r].getFlux();
					for (int e=0; e < NUM_ENERGY_GROUPS; e++){
						_FSRs_to_fluxes[e][r] = fluxes[e];
						_FSRs_to_fluxes[NUM_ENERGY_GROUPS][r] =
								_FSRs_to_fluxes[NUM_ENERGY_GROUPS][r] + fluxes[e];
					}
				}
				plotFluxes();
			}

			return _k_eff;
		}

		/* If not converged, save old k_eff and pop off old_keff from
		 *  previous iteration */
		_old_k_effs.push(_k_eff);
		if (_old_k_effs.size() == NUM_KEFFS_TRACKED)
			_old_k_effs.pop();

		/* Update sources in each FSR */
		for (int r = 0; r < _num_FSRs; r++) {
			fsr = &_flat_source_regions[r];
			source = fsr->getSource();
			old_source = fsr->getOldSource();

			for (int e = 0; e < NUM_ENERGY_GROUPS; e++)
				old_source[e] = source[e];
		}
	}

	log_printf(WARNING, "Unable to converge the source after %d iterations",
															max_iterations);

	log_printf(NORMAL, "Plotting fluxes...");

	/* Converge the scalar flux spatially within geometry to plot */
	fixedSourceIteration(1000);


	if (_plot_fluxes == true){
		/* Load fluxes into FSR to flux map */
		for (int r=0; r < _num_FSRs; r++) {
			double* fluxes = _flat_source_regions[r].getFlux();
			for (int e=0; e < NUM_ENERGY_GROUPS; e++){
				_FSRs_to_fluxes[e][r] = fluxes[e];
				_FSRs_to_fluxes[NUM_ENERGY_GROUPS][r] =
						_FSRs_to_fluxes[NUM_ENERGY_GROUPS][r] + fluxes[e];
			}
		}
		plotFluxes();
	}

	return _k_eff;
}


// only plots flux
void Solver::plotFluxes(){

	for (int i = 0; i < NUM_ENERGY_GROUPS; i++){

		std::stringstream string;
		string << "flux" << i << "a";
		std::string title_str = string.str();

		log_printf(NORMAL, "Plotting group %d flux...", i);
		_plotter->plotRegion(_pix_map_FSRs, _FSRs_to_fluxes[i], title_str);
	}

	log_printf(NORMAL, "Plotting total flux...");
	_plotter->plotRegion(_pix_map_FSRs, _FSRs_to_fluxes[NUM_ENERGY_GROUPS], "flux_total");

}<|MERGE_RESOLUTION|>--- conflicted
+++ resolved
@@ -539,11 +539,7 @@
 		_FSRs_to_pin_powers[i] /= avg_pin_power;
 	}
 
-<<<<<<< HEAD
-
-=======
 	_plotter->plotRegion(_pix_map_FSRs, _FSRs_to_pin_powers, "pin_powers");
->>>>>>> 6c4b0376
 
 	return;
 }
@@ -569,6 +565,7 @@
 	int t, i, j, s, p, e;
 	int num_threads = _num_azim / 2;
 	int num_azim_thread = _num_azim / num_threads;
+	int tid;
 
 	log_printf(INFO, "Fixed source iteration with max_iterations = %d",
 														max_iterations);
@@ -583,13 +580,17 @@
 	#if USE_OPENMP
 //	#pragma omp parallel
 	{
-		#pragma omp parallel for private(t, j, i, s, p, e, track, segments, num_segments, weights, polar_fluxes, segment, fsr, ratios, delta, fsr_flux)
+		#pragma omp parallel for num_threads(num_threads) private(t, j, i, s, p, e, track, segments, \
+				num_segments, weights, polar_fluxes, segment, fsr, ratios, delta, fsr_flux, tid)
 		#endif
 
 //		for (int i = 0; i < _num_azim; i++) {
 //			log_printf(RESULT, "i = %d", i);
 		for (t=0; t < num_threads; t++) {
 			for (i=t*num_azim_thread; i < (t+1)*num_azim_thread; i++) {
+				/* Obtain and print thread id */
+				  tid = omp_get_thread_num();
+				  log_printf(RESULT, "t = %d, i = %d, thread = %d\n", t, i, tid);
 //				log_printf(RESULT, "num_threads = %d, t = %d, i = %d", num_threads, t, i);
 //#pragma omp critical
 //			{
