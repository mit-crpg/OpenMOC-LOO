/*
 * Solver.cpp
 *
 *  Created on: Feb 7, 2012
 *      Author: William Boyd
 *				MIT, Course 22
 *              wboyd@mit.edu
 */

#include "Solver.h"


/**
 * Solver constructor
 * @param geom pointer to the geometry
 * @param track_generator pointer to the trackgenerator
 */
Solver::Solver(Geometry* geom, TrackGenerator* track_generator, Plotter* plotter, bool plotFluxes) {
	_geom = geom;
	_quad = new Quadrature(TABUCHI);
	_num_FSRs = geom->getNumFSRs();
	_tracks = track_generator->getTracks();
	_num_tracks = track_generator->getNumTracks();
	_num_azim = track_generator->getNumAzim();
	_plotter = plotter;
	_plot_fluxes = plotFluxes;
	_pix_map_FSRs = track_generator->getFSRsPixMap();
	try{
		_flat_source_regions = new FlatSourceRegion[_num_FSRs];

		for (int e = 0; e <= NUM_ENERGY_GROUPS; e++)
			_FSRs_to_fluxes[e] = new double[_num_FSRs];
	}
	catch(std::exception &e) {
		log_printf(ERROR, "Could not allocate memory for the solver's flat "
					"source region array. Backtrace:%s", e.what());
	}

	/* Pre-compute exponential pre-factors */
//	Timer timer;
//	timer.start();
	precomputeFactors();
//	timer.stop();
//	timer.recordSplit("time to compute prefactors");
	initializeFSRs();
}


/**
 * Solver destructor deletes flat source regions array
 */
Solver::~Solver() {
	delete [] _flat_source_regions;

	for (int e = 0; e <= NUM_ENERGY_GROUPS; e++)
		delete [] _FSRs_to_fluxes[e];
}



/**
 * Pre-computes exponential pre-factors for each segment of each track for
 * each polar angle. This method will store each pre-factor in an array inside
 * each segment if STORE_PREFACTORS is set to true inside the configurations.h
 * file. If it is not set to true then a hashmap will be generated which will
 * contain values of the pre-factor at for specific segment lengths (the keys
 * into the hashmap).
 */
void Solver::precomputeFactors() {

	log_printf(INFO, "Pre-computing exponential pre-factors...");

	Track* curr_track;
	double azim_weight;

	/* Precompute the total azimuthal weight for tracks at each polar angle */
	for (int i = 0; i < _num_azim; i++) {
		for (int j = 0; j < _num_tracks[i]; j++) {
			curr_track = &_tracks[i][j];
			azim_weight = curr_track->getAzimuthalWeight();

			for (int p = 0; p < NUM_POLAR_ANGLES; p++)
				curr_track->setPolarWeight(p, azim_weight*_quad->getMultiple(p) * FOUR_PI);
		}
	}

/*Store pre-factors inside each segment */
#if STORE_PREFACTORS

	log_printf(INFO, "Pre-factors will be stored inside each segment...");

	segment* curr_seg;

	/* Loop over azimuthal angle, track, segment, polar angle, energy group */
	for (int i = 0; i < _num_azim; i++) {
		for (int j = 0; j < _num_tracks[i]; j++) {
			curr_track = &_tracks[i][j];

			for (int s = 0; s < curr_track->getNumSegments(); s++) {
				curr_seg = curr_track->getSegment(s);

				for (int p = 0; p < NUM_POLAR_ANGLES; p++) {
					for (int e = 0; e < NUM_ENERGY_GROUPS; e++) {
						curr_seg->_prefactors[p][e] = computePreFactor(curr_seg, e, p);
					}
				}
			}
		}
	}


/* Use hash map */
#else

	log_printf(NORMAL, "Making Prefactor array...");

	_precision = pow(10,-FSR_HASHMAP_PRECISION);

	/* set size of prefactor array */
	_array_size = NUM_POLAR_ANGLES*(10.0/_precision + 1);

	log_printf(INFO, "precision = %f,prefactor array size = %d", _precision, _array_size);

	/* allocate prefactor array */
	_pre_Factor_Array = new double[_array_size];

	/* Create prefactor array */
	for (int i = 0; i < _array_size/NUM_POLAR_ANGLES; i ++){
		for (int j = 0; j < NUM_POLAR_ANGLES; j++){
			_pre_Factor_Array[NUM_POLAR_ANGLES * i + j] = exp(-i * _precision / _quad->getSinTheta(j));
			log_printf(NORMAL, "prefactor %i, %i: %f", i, j, _pre_Factor_Array[NUM_POLAR_ANGLES * i + j]);
		}
	}
#endif

	return;
}



/**
 * Function to compute the exponential prefactor for the transport equation for
 * a given segment
 * @param seg pointer to a segment
 * @param energy energy group index
 * @param angle polar angle index
 * @return the pre-factor
 */
double Solver::computePreFactor(segment* seg, int energy, int angle) {
	double* sigma_t = seg->_material->getSigmaT();
	double prefactor = 1.0 - exp (-sigma_t[energy] * seg->_length
						/ _quad->getSinTheta(angle));
	return prefactor;
}


/**
 * Compute the ratio of source / sigma_t for each energy group in each flat
 * source region for efficient fixed source iteration
 */
void Solver::computeRatios() {
	for (int i = 0; i < _num_FSRs; i++) {
//		log_printf(RESULT, "Computing ratios... for i = %d",i);
		_flat_source_regions[i].computeRatios();
	}
	return;
}


/**
 * Initializes each of the FlatSourceRegion objects inside the solver's
 * array of FSRs. This includes assigning each one a unique, monotonically
 * increasing id, setting the material for each FSR, and assigning a volume
 * based on the cumulative length of all of the segments inside the FSR.
 */
void Solver::initializeFSRs() {

	log_printf(NORMAL, "Initializing FSRs...");

	CellBasic* cell;
	Material* material;
	Universe* univ_zero = _geom->getUniverse(0);
	Track* track;
	segment* seg;
	FlatSourceRegion* fsr;

	/* Set each FSR's volume by accumulating the total length of all
	   tracks inside the FSR. Loop over azimuthal angle, track and segment */
	for (int i = 0; i < _num_azim; i++) {
		for (int j = 0; j < _num_tracks[i]; j++) {
			track = &_tracks[i][j];

			for (int s = 0; s < track->getNumSegments(); s++) {
				seg = track->getSegment(s);
				fsr =&_flat_source_regions[seg->_region_id];
				fsr->incrementVolume(seg->_length * track->getAzimuthalWeight());
			}
		}
	}

	/* Loop over all FSRs */
	for (int r = 0; r < _num_FSRs; r++) {
		/* Set the id */
		_flat_source_regions[r].setId(r);

		/* Get the cell corresponding to this FSR from the geometry */
		cell = static_cast<CellBasic*>(_geom->findCell(univ_zero, r));

		/* Get the cell's material and assign it to the FSR */
		material = _geom->getMaterial(cell->getMaterial());
		_flat_source_regions[r].setMaterial(material);

		log_printf(INFO, "FSR id = %d has cell id = %d and material id = %d "
				"and volume = %f", r, cell->getId(), material->getId(),
				_flat_source_regions[r].getVolume());
	}

	return;
}


/**
 * Zero each track's incoming and outgoing polar fluxes
 */
void Solver::zeroTrackFluxes() {

	log_printf(INFO, "Setting all track polar fluxes to zero...");

	double* polar_fluxes;

	/* Loop over azimuthal angle, track, polar angle, energy group
	 * and set each track's incoming and outgoing flux to zero */
	for (int i = 0; i < _num_azim; i++) {
		for (int j = 0; j < _num_tracks[i]; j++) {
			polar_fluxes = _tracks[i][j].getPolarFluxes();

			for (int i = 0; i < GRP_TIMES_ANG * 2; i++)
				polar_fluxes[i] = 0.0;
		}
	}
}


/**
 * Set the scalar flux for each energy group inside each FSR
 * to unity
 */
void Solver::oneFSRFluxes() {

	log_printf(INFO, "Setting all FSR scalar fluxes to unity...");
	FlatSourceRegion* fsr;

	/* Loop over all FSRs and energy groups */
	for (int r = 0; r < _num_FSRs; r++) {
		fsr = &_flat_source_regions[r];
		for (int e = 0; e < NUM_ENERGY_GROUPS; e++)
			fsr->setFlux(e, 1.0);
	}

	return;
}


/**
 * Set the scalar flux for each energy group inside each FSR
 * to zero
 */
void Solver::zeroFSRFluxes() {

	log_printf(INFO, "Setting all FSR scalar fluxes to zero...");
	FlatSourceRegion* fsr;

	/* Loop over all FSRs and energy groups */
	for (int r = 0; r < _num_FSRs; r++) {
		fsr = &_flat_source_regions[r];
		for (int e = 0; e < NUM_ENERGY_GROUPS; e++)
			fsr->setFlux(e, 0.0);
	}

	return;
}


/**
 * Compute k_eff from the new and old source and the value of k_eff from
 * the previous iteration
 */
void Solver::updateKeff() {

	double tot_abs = 0.0;
	double tot_fission = 0.0;
	double* sigma_a;
	double* nu_sigma_f;
	double* flux;
	Material* material;
	FlatSourceRegion* fsr;

	for (int r = 0; r < _num_FSRs; r++) {
		fsr = &_flat_source_regions[r];
		material = fsr->getMaterial();
		sigma_a = material->getSigmaA();
		nu_sigma_f = material->getNuSigmaF();
		flux = fsr->getFlux();

		for (int e = 0; e < NUM_ENERGY_GROUPS; e++) {
			tot_abs += sigma_a[e] * flux[e] * fsr->getVolume();
			tot_fission += nu_sigma_f[e] * flux[e] * fsr->getVolume();
		}
	}

	_k_eff = tot_fission/tot_abs;
	log_printf(INFO, "Computed k_eff = %f", _k_eff);

	return;
}


/**
 * Return an array indexed by FSR ids which contains the corresponding
 * fluxes for each FSR
 * @return an array map of FSR to fluxes
 */
double** Solver::getFSRtoFluxMap() {
	return _FSRs_to_fluxes;
}


void Solver::fixedSourceIteration(int max_iterations) {

	Track* track;
	int num_segments;
	std::vector<segment*> segments;
	double* weights;
	segment* segment;
	double* polar_fluxes;
	double* scalar_flux;
	double* old_scalar_flux;
	double* sigma_t;
	FlatSourceRegion* fsr;
	double* ratios;
	double delta;
	double volume;

	log_printf(INFO, "Fixed source iteration with max_iterations = %d",
														max_iterations);

	/* Loop for until converged or max_iterations is reached */
	for (int i = 0; i < max_iterations; i++) {

		/* Initialize flux in each region to zero */
		zeroFSRFluxes();

		/* Loop over azimuthal angle, track */
		for (int i = 0; i < _num_azim; i++) {
			for (int j = 0; j < _num_tracks[i]; j++) {

				/* Initialize local pointers to important data structures */
				track = &_tracks[i][j];
				segments = track->getSegments();
				num_segments = track->getNumSegments();
				weights = track->getPolarWeights();
				polar_fluxes = track->getPolarFluxes();

				/* Loop over each segment in forward direction */
				for (int s = 0; s < num_segments; s++) {
					segment = segments.at(s);
					fsr = &_flat_source_regions[segment->_region_id];
					ratios = fsr->getRatios();

#if !STORE_PREFACTORS
					sigma_t = segment->_material->getSigmaT();
					/* Loop over energy groups, polar angles */
					for (int e = 0; e < NUM_ENERGY_GROUPS; e++) {
						/* determine index into prefactor array */
						int index = round(segment->_length * sigma_t[e]/_precision);
						for (int p = 0; p < NUM_POLAR_ANGLES; p++){
							if (index < _array_size){
								delta = (polar_fluxes[GRP_TIMES_ANG + p*NUM_ENERGY_GROUPS + e] - ratios[e]) *
										(1 - _pre_Factor_Array[index + p]);
							}
							else{
								delta = (polar_fluxes[GRP_TIMES_ANG + p*NUM_ENERGY_GROUPS + e] - ratios[e]) *
										(1 - _pre_Factor_Array[_array_size - NUM_ENERGY_GROUPS + p]);
								log_printf(NORMAL, "index > _array_size...");
							}
							fsr->incrementFlux(e, delta*weights[p]);
							polar_fluxes[GRP_TIMES_ANG + p*NUM_ENERGY_GROUPS + e] -= delta;
						}
					}
#else
					for (int e = 0; e < NUM_ENERGY_GROUPS; e++) {
						for (int p = 0; p < NUM_POLAR_ANGLES; p++) {
							delta = (polar_fluxes[GRP_TIMES_ANG + p*NUM_ENERGY_GROUPS + e] -
									ratios[e]) * segment->_prefactors[p][e];

							fsr->incrementFlux(e, delta*weights[p]);
							polar_fluxes[GRP_TIMES_ANG + p*NUM_ENERGY_GROUPS + e] -= delta;
						}
					}
#endif
				}

				/* Transfer flux to outgoing track */
				track->getTrackOut()->setPolarFluxes(!track->isReflOut(),
						GRP_TIMES_ANG, polar_fluxes);


				/* Loop over each segment in reverse direction */
				for (int s = num_segments-1; s > -1; s--) {
					segment = segments.at(s);
					fsr = &_flat_source_regions[segment->_region_id];
					ratios = fsr->getRatios();

#if !STORE_PREFACTORS
					sigma_t = segment->_material->getSigmaT();
					/* Loop over energy groups, polar angles */
					for (int e = 0; e < NUM_ENERGY_GROUPS; e++) {
						/* determine index into prefactor array */
						int index = round(segment->_length * sigma_t[e]/_precision);
						for (int p = 0; p < NUM_POLAR_ANGLES; p++) {
							if (index < _array_size){
								delta = (polar_fluxes[GRP_TIMES_ANG + p*NUM_ENERGY_GROUPS + e] - ratios[e]) *
										(1 - _pre_Factor_Array[index + p]);
							}
							else{
								delta = (polar_fluxes[GRP_TIMES_ANG + p*NUM_ENERGY_GROUPS + e] - ratios[e]) *
										(1 - _pre_Factor_Array[_array_size - NUM_ENERGY_GROUPS + p]);
								log_printf(NORMAL, "index > _array_size...");
							}
							fsr->incrementFlux(e, delta*weights[p]);
							polar_fluxes[p*NUM_ENERGY_GROUPS + e] -= delta;
						}
					}
#else
					for (int e = 0; e < NUM_ENERGY_GROUPS; e++) {
						for (int p = 0; p < NUM_POLAR_ANGLES; p++) {
							delta = (polar_fluxes[p*NUM_ENERGY_GROUPS + e] -
									ratios[e]) * segment->_prefactors[p][e];

							fsr->incrementFlux(e, delta*weights[p]);
							polar_fluxes[p*NUM_ENERGY_GROUPS + e] -= delta;
						}
					}
#endif
				}

				/* Transfer flux to incoming track */
				track->getTrackIn()->setPolarFluxes(!track->isReflIn(),
						0, polar_fluxes);
			}
		}

		/* Add in source term and normalize flux to volume for each region */
		/* Loop over flat source regions, energy groups */
		for (int r = 0; r < _num_FSRs; r++) {
			fsr = &_flat_source_regions[r];
			scalar_flux = fsr->getFlux();
			ratios = fsr->getRatios();
			sigma_t = fsr->getMaterial()->getSigmaT();
			volume = fsr->getVolume();

			for (int e = 0; e < NUM_ENERGY_GROUPS; e++) {
				fsr->setFlux(e, scalar_flux[e] / 2.0);
				fsr->setFlux(e, FOUR_PI * ratios[e] + (scalar_flux[e] /
												(sigma_t[e] * volume)));
			}
		}


		/* Check for convergence if max_iterations > 1 */
		if (max_iterations > 1) {
			bool converged = true;
			for (int r = 0; r < _num_FSRs; r++) {
				fsr = &_flat_source_regions[r];
				scalar_flux = fsr->getFlux();
				old_scalar_flux = fsr->getOldFlux();

				for (int e = 0; e < NUM_ENERGY_GROUPS; e++) {
					if (fabs((scalar_flux[e] - old_scalar_flux[e]) /
							old_scalar_flux[e]) > FLUX_CONVERGENCE_THRESH )
						converged = false;

					/* Update old scalar flux */
					old_scalar_flux[e] = scalar_flux[e];
				}
			}

			if (converged)
				return;
		}

		/* Update the old scalar flux for each region, energy group */
		for (int r = 0; r < _num_FSRs; r++) {
			fsr = &_flat_source_regions[r];
			scalar_flux = fsr->getFlux();
			old_scalar_flux = fsr->getOldFlux();

			/* Update old scalar flux */
			for (int e = 0; e < NUM_ENERGY_GROUPS; e++)
				old_scalar_flux[e] = scalar_flux[e];
		}
	}

	if (max_iterations > 1)
		log_printf(WARNING, "Scalar flux did not converge after %d iterations",
															max_iterations);

	return;
}


double Solver::computeKeff(int max_iterations) {

	double scatter_source, fission_source;
	double renorm_factor, volume;
	double* nu_sigma_f;
	double* sigma_s;
	double* chi;
	double* polar_flux;
	double* scalar_flux;
	double* source;
	double* old_source;
	FlatSourceRegion* fsr;
	Material* material;

	log_printf(NORMAL, "Computing k_eff...");

	/* Initial guess */
	_k_eff_old = 1.0;

	/* Set scalar flux to unity for each region */
	oneFSRFluxes();
	zeroTrackFluxes();

	/* Set the old source to unity for each Region */
	for (int r = 0; r < _num_FSRs; r++) {
		fsr = &_flat_source_regions[r];

		for (int e = 0; e < NUM_ENERGY_GROUPS; e++)
			fsr->setOldSource(e, 1.0);
	}

	// Source iteration loop
	for (int i = 0; i < max_iterations; i++) {

		log_printf(NORMAL, "Iteration %d: k_eff = %f", i, _k_eff);

		/*********************************************************************
		 * Renormalize scalar and boundary fluxes
		 *********************************************************************/

		/* Initialize fission source to zero */
		fission_source = 0;

		/* Compute total fission source to zero for this region */
		for (int r = 0; r < _num_FSRs; r++) {

			/* Get pointers to important data structures */
			fsr = &_flat_source_regions[r];
			material = fsr->getMaterial();
			nu_sigma_f = material->getNuSigmaF();
			scalar_flux = fsr->getFlux();
			volume = fsr->getVolume();

			for (int e = 0; e < NUM_ENERGY_GROUPS; e++)
				fission_source += nu_sigma_f[e] * scalar_flux[e] * volume;
		}

		/* Renormalize scalar fluxes in each region */
		renorm_factor = 1.0 / fission_source;

		for (int r = 0; r < _num_FSRs; r++) {
			fsr = &_flat_source_regions[r];
			scalar_flux = fsr->getFlux();

			for (int e = 0; e < NUM_ENERGY_GROUPS; e++)
				fsr->setFlux(e, scalar_flux[e]*renorm_factor);
		}

		/* Renormalization angular boundary fluxes for each track */
		for (int i = 0; i < _num_azim; i++) {
			for (int j = 0; j < _num_tracks[i]; j++) {
				Track* track = &_tracks[i][j];
				polar_flux = track->getPolarFluxes();

				for (int p = 0; p < NUM_POLAR_ANGLES; p++) {
					for (int e = 0; e < NUM_ENERGY_GROUPS; e++) {
						polar_flux[GRP_TIMES_ANG + p*NUM_ENERGY_GROUPS + e] *= renorm_factor;
						polar_flux[p*NUM_ENERGY_GROUPS + e] *= renorm_factor;
					}
				}
			}
		}


		/*********************************************************************
		 * Compute the source for each region
		 *********************************************************************/

		/* For all regions, find the source */
		for (int r = 0; r < _num_FSRs; r++) {

			fsr = &_flat_source_regions[r];
			material = fsr->getMaterial();

			/* Initialize the fission source to zero for this region */
			fission_source = 0;
			scalar_flux = fsr->getFlux();
			source = fsr->getSource();
			material = fsr->getMaterial();
			nu_sigma_f = material->getNuSigmaF();
			chi = material->getChi();
			sigma_s = material->getSigmaS();

			/* Compute total fission source for current region */
			for (int e = 0; e < NUM_ENERGY_GROUPS; e++)
				fission_source += scalar_flux[e] * nu_sigma_f[e];

			/* Compute total scattering source for group G */
			for (int G = 0; G < NUM_ENERGY_GROUPS; G++) {
				scatter_source = 0;

				for (int g = 0; g < NUM_ENERGY_GROUPS; g++)
					scatter_source += sigma_s[G*NUM_ENERGY_GROUPS + g] * scalar_flux[g];

				/* Set the total source for region r in group G */
				source[G] = ((1.0 / (_k_eff_old)) * fission_source * chi[G] +
								scatter_source) * ONE_OVER_FOUR_PI;
			}
		}

		/*********************************************************************
		 * Update flux and check for convergence
		 *********************************************************************/

		/* Update pre-computed source / sigma_t ratios */
		computeRatios();

		for (int r = 0; r < _num_FSRs; r++) {
			for (int e = 0; e < NUM_ENERGY_GROUPS; e++) {
				fsr = &_flat_source_regions[r];
				double ratios = fsr->getRatios()[e];
			}
		}

		/* Iteration the flux with the new source */
		fixedSourceIteration(1);

		/* Update k_eff */
		updateKeff();


		/* If k_eff converged, return k_eff */
		if (fabs(_k_eff_old - _k_eff) < KEFF_CONVERG_THRESH){
			/* Converge the scalar flux spatially within geometry to plot */
			fixedSourceIteration(1000);
<<<<<<< HEAD
=======

			/* Load fluxes into FSR to flux map */
			for (int r=0; r < _num_FSRs; r++) {
				double* fluxes = _flat_source_regions[r].getFlux();
				for (int e=0; e < NUM_ENERGY_GROUPS; e++)
					_FSRs_to_fluxes[e][r] = fluxes[e];
			}

			log_printf(NORMAL, "Plotting flux(es)...");
>>>>>>> 7d3ad5f4

			if (_plot_fluxes == true){
				/* Load fluxes into FSR to flux map */
				for (int r=0; r < _num_FSRs; r++) {
					double* fluxes = _flat_source_regions[r].getFlux();
					for (int e=0; e < NUM_ENERGY_GROUPS; e++){
						_FSRs_to_fluxes[e][r] = fluxes[e];
						_FSRs_to_fluxes[NUM_ENERGY_GROUPS][r] =
								_FSRs_to_fluxes[NUM_ENERGY_GROUPS][r] + fluxes[e];
					}
				}
				plotFluxes();
			}

			return _k_eff;
		}

		/* If not converged, old k_eff and sources are updated */
		_k_eff_old = _k_eff;
		for (int r = 0; r < _num_FSRs; r++) {
			fsr = &_flat_source_regions[r];
			source = fsr->getSource();
			old_source = fsr->getOldSource();

			for (int e = 0; e < NUM_ENERGY_GROUPS; e++)
				old_source[e] = source[e];
		}
	}

	log_printf(WARNING, "Unable to converge the source after %d iterations",
															max_iterations);

	log_printf(NORMAL, "Plotting fluxes...");

	/* Converge the scalar flux spatially within geometry to plot */
	fixedSourceIteration(1000);


	if (_plot_fluxes == true){
		/* Load fluxes into FSR to flux map */
		for (int r=0; r < _num_FSRs; r++) {
			double* fluxes = _flat_source_regions[r].getFlux();
			for (int e=0; e < NUM_ENERGY_GROUPS; e++){
				_FSRs_to_fluxes[e][r] = fluxes[e];
				_FSRs_to_fluxes[NUM_ENERGY_GROUPS][r] =
						_FSRs_to_fluxes[NUM_ENERGY_GROUPS][r] + fluxes[e];
			}
		}
		plotFluxes();
	}

	return _k_eff;
}


// only plots flux
void Solver::plotFluxes(){

	for (int i = 0; i < NUM_ENERGY_GROUPS; i++){

		std::stringstream string;
		string << "flux" << i << "a";
		std::string title_str = string.str();

		log_printf(NORMAL, "Plotting group %d flux...", i);
		_plotter->plotRegion(_pix_map_FSRs, _FSRs_to_fluxes[i], title_str);
	}

	log_printf(NORMAL, "Plotting total flux...");
	_plotter->plotRegion(_pix_map_FSRs, _FSRs_to_fluxes[NUM_ENERGY_GROUPS], "flux_total");

}<|MERGE_RESOLUTION|>--- conflicted
+++ resolved
@@ -654,18 +654,6 @@
 		if (fabs(_k_eff_old - _k_eff) < KEFF_CONVERG_THRESH){
 			/* Converge the scalar flux spatially within geometry to plot */
 			fixedSourceIteration(1000);
-<<<<<<< HEAD
-=======
-
-			/* Load fluxes into FSR to flux map */
-			for (int r=0; r < _num_FSRs; r++) {
-				double* fluxes = _flat_source_regions[r].getFlux();
-				for (int e=0; e < NUM_ENERGY_GROUPS; e++)
-					_FSRs_to_fluxes[e][r] = fluxes[e];
-			}
-
-			log_printf(NORMAL, "Plotting flux(es)...");
->>>>>>> 7d3ad5f4
 
 			if (_plot_fluxes == true){
 				/* Load fluxes into FSR to flux map */
