--- conflicted
+++ resolved
@@ -140,12 +140,6 @@
 			intercept = expon * (1 + (i * _pre_factor_spacing) / _quad->getSinTheta(j));
 			_pre_factor_array[2 * NUM_POLAR_ANGLES * i + 2 * j] = slope;
 			_pre_factor_array[2 * NUM_POLAR_ANGLES * i + 2 * j + 1] = intercept;
-
-			prefactor =  1 - (slope*(i + _pre_factor_spacing) + intercept);
-
-			log_printf(DEBUG, "prefactor max appx: %1.12f, actual: %1.12f", prefactor, 1 - expon);
-
-
 		}
 	}
 
@@ -153,38 +147,6 @@
 
 	return;
 }
-
-//#if !STORE_PREFACTORS
-//void Solver::setTrackPrefactors(Track* track){
-//
-//	std::vector<segment*> segments;
-//	segments = track->getSegments();
-//	double* sigma_t;
-//	segment* segment;
-//	int num_segs = track->getNumSegments();
-//
-//	log_printf(DEBUG, "looping over segments");
-//
-//	for (int s = 0; s < num_segs; s++) {
-//		segment = segments.at(s);
-//		sigma_t = segment->_material->getSigmaT();
-//		_track_fsr_ids[s] = &_flat_source_regions[segment->_region_id];
-//
-//		for (int e = 0; e < NUM_ENERGY_GROUPS; e++) {
-//			double sigma_t_curr = std::min(1e1, sigma_t[e]);
-//			int index = segment->_length * sigma_t_curr * _inverse_precision;
-//			index = NUM_POLAR_ANGLES * index;
-//
-//			index = std::min(index,_pre_factor_max_index);
-//
-//			for (int p = 0; p < NUM_POLAR_ANGLES; p++){
-//				_track_pre_factors[s * GRP_TIMES_ANG + p * NUM_ENERGY_GROUPS + e] = _pre_factor_array[index + p];
-//			}
-//		}
-//	}
-//}
-//#endif
-
 
 
 /**
@@ -434,17 +396,11 @@
 					}
 
 #else
-
 					for (int p = 0; p < NUM_POLAR_ANGLES; p++) {
 						for (int e = 0; e < NUM_ENERGY_GROUPS; e++) {
 							delta = (polar_fluxes[GRP_TIMES_ANG + p*NUM_ENERGY_GROUPS + e] -
 									ratios[e]) * segment->_prefactors[p][e];
-<<<<<<< HEAD
-
-=======
-#endif
-							//log_printf(RESULT, "delta = %1.12f, prefactor = %f, polar_flux = %f, ratio = %f", delta, segment->_prefactors[p][e], polar_fluxes[GRP_TIMES_ANG + p*NUM_ENERGY_GROUPS + e], ratios[e]);
->>>>>>> b9a7b553
+
 							fsr->incrementFlux(e, delta*weights[p]);
 							polar_fluxes[GRP_TIMES_ANG + p*NUM_ENERGY_GROUPS + e] -= delta;
 						}
