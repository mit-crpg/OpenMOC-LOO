/*
 * Cmfd.cpp
 *
 *  Created on: September 13, 2012
 *      Author: Sam Shaner
 *		MIT, Course 22
 *              shaner@mit.edu
 */

#include "Cmfd.h"
#include <cmath>

int Cmfd::_surf_index[] = {1,2,2,3,3,0,0,1,2,1,3,2,0,3,1,0};

/**
 * Acceleration constructor
 * @param geom pointer to the geometry
 * @param track_generator pointer to the trackgenerator
 */
Cmfd::Cmfd(Geometry* geom, Plotter* plotter, Mesh* mesh, 
           TrackGenerator *track_generator, Options *opts) 
{
    _geom = geom;
    _plotter = plotter;
    _mesh = mesh;
    _quad = new Quadrature(TABUCHI);

    _num_azim = track_generator->getNumAzim();
    _spacing = track_generator->getSpacing();
    _num_tracks = track_generator->getNumTracks();

    _l2_norm = 1.0;
    _l2_norm_conv_thresh = opts->getL2NormConvThresh();
    _use_diffusion_correction = opts->getDiffusionCorrection();

    _ng = NUM_ENERGY_GROUPS;
    if (opts->getGroupStructure() == false)
        _ng = 1;
    _cw = _mesh->getCellWidth();
    _ch = _mesh->getCellHeight();

    _damp_factor = opts->getDampFactor();

    _run_cmfd = false;
    if (opts->getCmfd())
        _run_cmfd = true;

    /* since we need to run diffusion at 1st iteration, AMPhi needs to be 
     * created for every acceleration. */
    PetscInt size1, size2;
    size1 = _cw * _ch * _ng;
    size2 = 4 + _ng;
    //createAMPhi(size1, size2, _ch * _cw * _ng);
    /* FIXME: Valgrind shows bad read (uninitialized, conditional
     * jump) from _A, _M, _phi_new, _source_old */
    MatCreateSeqAIJ(PETSC_COMM_WORLD, size1, size1, size2, 
                                PETSC_NULL, 
                                &_A);
    MatCreateSeqAIJ(PETSC_COMM_WORLD, size1, size1, _ng, 
                                PETSC_NULL, 
                                &_M);
    VecCreateSeq(PETSC_COMM_WORLD, size1, &_phi_new);
    VecDuplicate(_phi_new, &_source_old);



    _run_loo = false;
    _run_loo_psi = false;
    _run_loo_phi = false;
    if (opts->getLoo())
        _run_loo = true;
    if (opts->getLoo1())
    {
        _run_loo = true;
        _run_loo_psi = true;
        _run_loo_phi = false;
    }
    else if (opts->getLoo2())
    {
        _run_loo = true;
        _run_loo_psi = false;
        _run_loo_phi = true;
    }

    _num_loop = _cw;
    _num_track = 4 * _cw; 

    _i_array = new int[_num_loop * _num_track];
    _t_array = new int[_num_loop * _num_track];
    _t_arrayb = new int[_num_loop * _num_track];

    if (_run_loo || opts->getAccAfterMOCConverge())
    {
        generateTrack(_i_array, _t_array, _t_arrayb);
        //checkTrack();
    }
    _num_iter_to_conv = 0;
    _plot_prolongation = opts->plotProlongation();
    _update_boundary = opts->getUpdateBoundary();
    _reflect_outgoing = opts->getReflectOutgoing();
    
    if (_reflect_outgoing)
        _nq = 2;
    else
        _nq = 4;

    for (int s = 0; s < 4; s++)
    {
        _bc[s] = _mesh->getBoundary(s);

        switch (_bc[s])
        {
        case REFLECTIVE:
            log_printf(DEBUG, "mesh boundary %d reflective", s);
            break;
        case VACUUM:
            log_printf(DEBUG, "mesh boundary %d vacuum", s);
            break;
        case BOUNDARY_NONE:
            log_printf(DEBUG, "mesh boundary %d unknown", s);
        break;
        }
    }

    if ((_bc[0] == REFLECTIVE) || (_bc[1] == REFLECTIVE) || 
        (_bc[2] == REFLECTIVE) || (_bc[3] == REFLECTIVE) )
        _any_reflective = true;
    else
        _any_reflective = false;

    _converged = false;

    _cell_source = new double[_cw * _ch];

    for (int i = 0; i < _cw * _ch; i++)
        _cell_source[i] = 1.0;
}

/**
 * cmfd Destructor clears all memory
 */
Cmfd::~Cmfd() {
}

void Cmfd::runCmfd() {
    _run_cmfd = true;
    _run_loo = false;
    _run_loo_psi = false;
    _run_loo_phi = false;
}

void Cmfd::runLoo1() {
    _run_cmfd = false;
    _run_loo = true;
    _run_loo_psi = true;
    _run_loo_phi = false;
}

void Cmfd::runLoo2() {
    _run_cmfd = false;
    _run_loo = true;
    _run_loo_psi = false;
    _run_loo_phi = true;
}




/**
 * Create the loss matrix (A), fission matrix (A), and flux vector (phi)
 * @param number of columns needed in A matrix
 * @param number of rows needed in A matrix and M matrix
 * @param number of rows needed in phi vector
 */ 
int Cmfd::createAMPhi(PetscInt size1, PetscInt size2, int cells){

    int petsc_err = 0;
    //MatCreate(PETSC_COMM_WORLD,&_A);
    //MatSetType(_A, MATSEQAIJ);
    petsc_err = MatCreateSeqAIJ(PETSC_COMM_WORLD, size1, size1, size2, 
                                PETSC_NULL, 
                                &_A);
    size2 = size2 - 4;
    petsc_err = MatCreateSeqAIJ(PETSC_COMM_WORLD, size1, size1, size2, 
                                PETSC_NULL, 
                                &_M);
    petsc_err = VecCreateSeq(PETSC_COMM_WORLD, cells, &_phi_new);
    //petsc_err = VecCreateSeq(PETSC_COMM_WORLD, cells, &_source_old);
    VecDuplicate(_phi_new, &_source_old);
    CHKERRQ(petsc_err);

    return petsc_err;
}

double Cmfd::computeCellSource()
{
    /* initialize variables */
    int i,e;
    double volume, flux, nu_fis, l2_norm;
    double *old_cell_source, *source_residual;
    old_cell_source = new double[_cw * _ch];
    source_residual = new double[_cw * _ch];
    MeshCell* meshCell;
    FlatSourceRegion* fsr;
    std::vector<int>::iterator iter;
<<<<<<< HEAD
    int count = 0;
=======
    int counter = 0;
>>>>>>> 0bc1b9d9

    for (i = 0; i < _cw * _ch; i++)
    {
        /* copy new source into the old one */
        old_cell_source[i] = _cell_source[i];
        _cell_source[i] = 0.0;

        meshCell = _mesh->getCells(i);

        /* loop over energy groups */
        for (e = 0; e < NUM_ENERGY_GROUPS; e++) 
        {
            /* loop over FSRs in mesh cell */
            for (iter = meshCell->getFSRs()->begin(); 
                 iter != meshCell->getFSRs()->end(); ++iter)
            {
                fsr = &_flat_source_regions[*iter];
                volume = fsr->getVolume();
                flux = fsr->getFlux()[e];
                nu_fis = fsr->getMaterial()->getNuSigmaF()[e];
                _cell_source[i] += nu_fis * flux * volume;
            }
        }

        /* check new source */
        if (_cell_source[i] > 1e-10)
        {
            source_residual[i] = pow(_cell_source[i] / old_cell_source[i] 
                                     - 1.0, 2);
<<<<<<< HEAD
            count += 1;
=======
            counter += 1;
>>>>>>> 0bc1b9d9
        }
        else
            source_residual[i] = 0.0;
    }

    l2_norm = pairwise_sum<double>(source_residual, _ch * _cw);
<<<<<<< HEAD
    l2_norm /= (double) count;
=======
    l2_norm /= (double) (counter);
>>>>>>> 0bc1b9d9
    l2_norm = sqrt(l2_norm);

    return l2_norm;
}




/** Computes the cross section for all MeshCells in the Mesh 
 * Create cross sections and fluxes for each cmfd cell by
 * energy condensing and volume averaging cross sections from
 * the MOC sweep.
 * @param pointer to an array of fsrs 
 *
 */

void Cmfd::computeXS_old()
{
    /* split corner currents to side surfaces */
    if (_run_cmfd)
    {
        _mesh->splitCornerCurrents();
    }
    if (_run_loo)
    {
        _mesh->splitCornerQuadCurrents();
        _mesh->splitCornerQuadWeights();
    }

    /* initialize variables */
    double volume, flux, abs, tot, nu_fis, chi;
    double* scat;
    double abs_tally_group, nu_fis_tally_group, dif_tally_group, rxn_tally_group, vol_tally_group, tot_tally_group;
    double nu_fis_tally = 0, dif_tally = 0, rxn_tally = 0, abs_tally = 0, tot_tally = 0;
    double scat_tally_group[NUM_ENERGY_GROUPS];
    std::vector<int>::iterator iter;
    int i, e, g;

    /* create pointers to objects */
    MeshCell* meshCell;
    FlatSourceRegion* fsr;
    Material* material;

#if USE_OPENMP
#pragma omp parallel for private(i, e, g, volume, flux, abs, tot, nu_fis, \
                                 chi, scat, abs_tally_group, nu_fis_tally_group, \
                                 dif_tally_group, rxn_tally_group, vol_tally_group, tot_tally_group, \
                                 nu_fis_tally, dif_tally, rxn_tally, abs_tally, tot_tally, \
                                 scat_tally_group, iter, meshCell, fsr, material)
#endif
    /* loop over mesh cells */
    for (i = 0; i < _cw * _ch; i++){
        meshCell = _mesh->getCells(i);

        /* if single group, zero tallies */
        if (_mesh->getMultigroup() == false){
            abs_tally = 0.0;
            nu_fis_tally = 0.0;
            dif_tally = 0.0;
            tot_tally = 0.0;
            rxn_tally = 0.0;
        }

        /* loop over energy groups */
        for (e = 0; e < NUM_ENERGY_GROUPS; e++) {

            /* zero tallies for this group */
            abs_tally_group = 0;
            nu_fis_tally_group = 0;
            dif_tally_group = 0;
            rxn_tally_group = 0;
            vol_tally_group = 0;
            tot_tally_group = 0;

            /* zero each group to group scattering tally */
            for (g = 0; g < NUM_ENERGY_GROUPS; g++){
                scat_tally_group[g] = 0;
            }

            /* loop over FSRs in mesh cell */
            for (iter = meshCell->getFSRs()->begin(); iter != meshCell->getFSRs()->end(); ++iter){
                fsr = &_flat_source_regions[*iter];

                /* Gets FSR specific data. */
                material = fsr->getMaterial();
                chi = material->getChi()[e];
                volume = fsr->getVolume();
                flux = fsr->getFlux()[e];
                abs = material->getSigmaA()[e];
                tot = material->getSigmaT()[e];
                nu_fis = material->getNuSigmaF()[e];
                scat = material->getSigmaS();

                /* increment tallies for this group */
                abs_tally_group += abs * flux * volume;
                tot_tally_group += tot * flux * volume;
                nu_fis_tally_group += nu_fis * flux * volume;
                rxn_tally_group += flux * volume;
                vol_tally_group += volume;
                dif_tally_group += flux  * volume / (3.0 * tot);

                /* increment group to group scattering tallies */
                for (g = 0; g < NUM_ENERGY_GROUPS; g++){
                    scat_tally_group[g] += scat[g*NUM_ENERGY_GROUPS + e] * flux * volume;
                    log_printf(DEBUG, "scattering from group %i to %i: %f", e, g, scat[g*NUM_ENERGY_GROUPS + e]);
                }

                /* choose a chi for this group */
                if (chi > meshCell->getChi()[e])
                    meshCell->setChi(chi,e);
            }

            /* if multigroup, set the multigroup parameters */
            if (_mesh->getMultigroup() == true){
                meshCell->setATVolume(vol_tally_group);
                meshCell->setSigmaA(abs_tally_group / rxn_tally_group, e);
                meshCell->setSigmaT(tot_tally_group / rxn_tally_group, e);
                meshCell->setNuSigmaF(nu_fis_tally_group / rxn_tally_group, e);
                meshCell->setDiffusivity(dif_tally_group / rxn_tally_group, e);
                meshCell->setOldFlux(rxn_tally_group / vol_tally_group, e);

                for (int g = 0; g < NUM_ENERGY_GROUPS; g++){
                    meshCell->setSigmaS(scat_tally_group[g] / rxn_tally_group,e,g);
                }
            }
            /* if single group, add group-wise tallies to group independent tallies */
            else{
                abs_tally += abs_tally_group;
                tot_tally += tot_tally_group;
                nu_fis_tally += nu_fis_tally_group;
                dif_tally += dif_tally_group;
                rxn_tally += rxn_tally_group;
            }
        }

        /* if single group, set single group parameters */
        if (_mesh->getMultigroup() == false){
            meshCell->setATVolume(vol_tally_group);
            meshCell->setSigmaT(tot_tally / rxn_tally, 0);
            meshCell->setSigmaA(abs_tally / rxn_tally, 0);
            meshCell->setNuSigmaF(nu_fis_tally / rxn_tally, 0);
            meshCell->setDiffusivity(dif_tally / rxn_tally, 0);
            meshCell->setOldFlux(rxn_tally / vol_tally_group, 0);
            meshCell->setChi(1,0);
        }
    }
}

void Cmfd::computeXS()
{
    /* split corner currents to side surfaces */
    if (_run_cmfd)
        _mesh->splitCornerCurrents();

    if (_run_loo)
    {
        _mesh->splitCornerCurrents();
        _mesh->splitCornerQuadCurrents();
    }

    /* initialize variables */
    double abs_tally_group, nu_fis_tally_group, dif_tally_group, 
        rxn_tally_group, vol_tally_group, tot_tally_group;
    double nu_fis_tally = 0, dif_tally = 0, rxn_tally = 0, abs_tally = 0, 
        tot_tally = 0, scat_tally = 0;
    double scat_tally_group[NUM_ENERGY_GROUPS];

    double src_tally = 0, src_tally_group = 0;

    std::vector<int>::iterator iter;
    int i,e,g;

    /* create pointers to objects */
    MeshCell* meshCell;
    FlatSourceRegion* fsr;
    Material* material;

    /* loop over mesh cells */
#if USE_OPENMP
#pragma omp parallel for private(i, e, g, volume, flux, abs, tot, nu_fis, \
                                 chi, scat, abs_tally_group, nu_fis_tally_group, \
                                 dif_tally_group, rxn_tally_group, vol_tally_group, tot_tally_group, \
                                 nu_fis_tally, dif_tally, rxn_tally, abs_tally, tot_tally, \
                                 scat_tally_group, iter, meshCell, fsr, material)
#endif 

    for (i = 0; i < _cw * _ch; i++){
        meshCell = _mesh->getCells(i);

        /* if single group, zero tallies */
        if (_mesh->getMultigroup() == false)
        {
            abs_tally = 0.0;
            nu_fis_tally = 0.0;
            dif_tally = 0.0;
            tot_tally = 0.0;
            rxn_tally = 0.0;
            scat_tally = 0.0;
            src_tally = 0.0;
        }

        /* loop over energy groups */
        for (e = 0; e < NUM_ENERGY_GROUPS; e++) 
        {

            /* zero tallies for this group */
            abs_tally_group = 0;
            nu_fis_tally_group = 0;
            dif_tally_group = 0;
            rxn_tally_group = 0;
            vol_tally_group = 0;
            tot_tally_group = 0;
            src_tally_group = 0;

            /* zero each group to group scattering tally */
            for (g = 0; g < NUM_ENERGY_GROUPS; g++)
                scat_tally_group[g] = 0;

            /* loop over FSRs in mesh cell */
            for (iter = meshCell->getFSRs()->begin(); 
                 iter != meshCell->getFSRs()->end(); ++iter)
            {
                fsr = &_flat_source_regions[*iter];

                /* Gets FSR specific data. */
                double volume, flux, chi, abs, tot, nu_fis;
                double *scat;
                volume = fsr->getVolume();
                flux = fsr->getFlux()[e];
                material = fsr->getMaterial();
                chi = material->getChi()[e];
                abs = material->getSigmaA()[e];
                tot = material->getSigmaT()[e];
                nu_fis = material->getNuSigmaF()[e];
                scat = material->getSigmaS();

                /* increment tallies for this group */
                abs_tally_group += abs * flux * volume;
                tot_tally_group += tot * flux * volume;
                nu_fis_tally_group += nu_fis * flux * volume;
                rxn_tally_group += flux * volume;
                vol_tally_group += volume;
                dif_tally_group += flux * volume / (3.0 * tot);
                src_tally_group += fsr->getSource()[e] * volume;

                /* increment group to group scattering tallies */
                for (g = 0; g < NUM_ENERGY_GROUPS; g++)
                {
                    scat_tally_group[g] += scat[g * NUM_ENERGY_GROUPS + e] 
                        * flux * volume;
                }
                if (chi > meshCell->getChi()[e])
                    meshCell->setChi(chi,e);
            }

            /* if multigroup, set the multigroup parameters */
            if (_mesh->getMultigroup())
            {
                meshCell->setATVolume(vol_tally_group);
                meshCell->setSigmaA(abs_tally_group / rxn_tally_group, e);
                meshCell->setSigmaT(tot_tally_group / rxn_tally_group, e);
                meshCell->setNuSigmaF(nu_fis_tally_group / rxn_tally_group, e);
                meshCell->setDiffusivity(dif_tally_group / rxn_tally_group, e);
                meshCell->setOldFlux(rxn_tally_group / vol_tally_group, e);
                meshCell->setSrc(src_tally_group / vol_tally_group, e);

                for (g = 0; g < NUM_ENERGY_GROUPS; g++)
                {
                    meshCell->setSigmaS(scat_tally_group[g] / rxn_tally_group,
                                        e, g);
                }
            }
            /* if single group, add group-wise tallies up */
            else
            {
                abs_tally += abs_tally_group;
                tot_tally += tot_tally_group;
                nu_fis_tally += nu_fis_tally_group;
                dif_tally += dif_tally_group;
                rxn_tally += rxn_tally_group;
                for (g = 0; g < NUM_ENERGY_GROUPS; g++)
                    scat_tally += scat_tally_group[g];
                src_tally += src_tally_group;
            }
        }

        /* if single group, set single group parameters */
        if (_mesh->getMultigroup() == false)
        {
            meshCell->setATVolume(vol_tally_group);
            meshCell->setSigmaT(tot_tally / rxn_tally, 0);
            meshCell->setSigmaA(abs_tally / rxn_tally, 0);
            meshCell->setNuSigmaF(nu_fis_tally / rxn_tally, 0);
            meshCell->setDiffusivity(dif_tally / rxn_tally, 0);
            meshCell->setOldFlux(rxn_tally / vol_tally_group, 0);
            log_printf(INFO, "mesh = %d, rxn tally = %.10f, vol = %.10f,"
                       " mesh's old flux = %.10f", 
                       i, rxn_tally, vol_tally_group, 
                       meshCell->getOldFlux()[0]);
            meshCell->setChi(1, 0);
            /* SG needs to add up all in-group scattering */
            meshCell->setSigmaS(scat_tally / rxn_tally, 0, 0);
            meshCell->setSrc(src_tally / vol_tally_group, 0);
        }
    }

    return;
}

void Cmfd::computeDsxDirection(double x, double y, int e, MeshCell *meshCell, 
                               double d, double f, double flux, 
                               double dt_weight)
{
    /* initialize variables */
    double d_next = 0, d_hat = 0, d_tilde = 0, current = 0, flux_next = 0, 
        f_next = 0;
    MeshSurface *surf;
    MeshCell* meshCellNext;

    /* if cell on left side, set d_hat and d_tilde to 0 */
    if (x == 0)
    {
        if (_mesh->getBoundary(0) == REFLECTIVE)
        {
            meshCell->getMeshSurfaces(0)->setDDif(0.0, e);
        }
        else if (_mesh->getBoundary(0) == VACUUM)
        {
            surf = meshCell->getMeshSurfaces(0);
            current = - surf->getCurrent(e);

            /* set d_dif */
            surf->setDDif(2 * d / meshCell->getWidth() / 
                          (1 + 4 * d / meshCell->getWidth()), e);
            d_hat = 2 * d * f / meshCell->getWidth() 
                / (1 + 4 * d*f / meshCell->getWidth());
            d_tilde = - (d_hat * flux + current 
                         / meshCell->getHeight()) / flux;
        }
    }
    /* if cell has a left neighbor, computes D's regularly */
    else
    {
        /* get mesh cell to left */
        meshCellNext = _mesh->getCells(y*_cw + x - 1);
        d_next = meshCellNext->getDiffusivity()[e];
        flux_next = meshCellNext->getOldFlux()[e];

        /* set d_dif */
        MeshSurface *surf = meshCell->getMeshSurfaces(0);
        surf->setDDif(2.0 * d * d_next 
                      / (meshCell->getWidth() * d 
                         + meshCellNext->getWidth() * d_next), e);

        /* get diffusion correction term for meshCellNext */
        f_next = computeDiffCorrect(d_next, meshCellNext->getWidth());

        /* compute d_hat */
        d_hat = 2.0 * d*f * d_next * f_next / 
            (meshCell->getWidth() * d * f 
             + meshCellNext->getWidth() * d_next * f_next);

        /* Computes current: increment by outwards current on 
         * next cell's RHS, decrement by outward current on LHS */
        current = 0.0;
        current += meshCellNext->getMeshSurfaces(2)->getCurrent(e);
        current -= meshCell->getMeshSurfaces(0)->getCurrent(e);

        /* compute d_tilde */
        d_tilde = -(d_hat * (flux - flux_next) + current  
                    / meshCell->getHeight()) / (flux_next + flux);

    }

    /* if abs(d_tilde) > abs(d_hat), make them equal in magnitude */
    if (fabs(d_tilde) > fabs(d_hat))
    {
        log_printf(DEBUG, "correcting Ds: LEFT group: %i, x: %f,"
                   " y: %f, dh: %f, dt: %f, c:%f", 
                   e, x, y, d_hat, d_tilde, current);

        /* d_tilde is positive */
        if (1 - fabs(d_tilde)/d_tilde < 1e-8)
        {
            d_hat   = - current/(2*flux*meshCell->getHeight());
            d_tilde = - current/(2*flux*meshCell->getHeight());
        }
        else
        {
            d_hat   = current/(2*flux_next*meshCell->getHeight());
            d_tilde = - current/(2*flux_next*meshCell->getHeight());
        }
    }


    log_printf(DEBUG, "cell: %f, group: %i, side: LEFT,"
               " current: %.10f, dhat: %f, dtilde: %f", 
               y*_cw + x, e, current, d_hat, d_tilde);

    /* set d_hat and d_tilde */
    d_tilde = meshCell->getMeshSurfaces(0)->getDTilde()[e] 
        * (1.0 - dt_weight) + dt_weight * d_tilde;
    meshCell->getMeshSurfaces(0)->setDHat(d_hat, e);
    meshCell->getMeshSurfaces(0)->setDTilde(d_tilde, e);
}

/* compute the xs for all MeshCells in the Mesh */
void Cmfd::computeDs()
{
    /* initialize variables */
    double d = 0, d_next = 0, d_hat = 0, d_tilde = 0, 
        current = 0, flux = 0, flux_next = 0, f = 1, f_next = 1;
    MeshCell* meshCell;
    MeshCell* meshCellNext;
    int _ng = NUM_ENERGY_GROUPS;
    int x, y, e;
    double dt_weight = _damp_factor;

    if (_mesh->getMultigroup() == false)
        _mesh->computeTotCurrents();

    /* loop over all mesh cells */
#if USE_OPENMP
#pragma omp parallel for private(meshCell, x, y, e,                     \
                                 d, flux, f, d_hat, d_tilde, current, d_next, \
                                 flux_next, meshCellNext)
#endif 
    for (y = 0; y < _ch; y++)
    {
        for (x = 0; x < _cw; x++)
        {
            meshCell = _mesh->getCells(y*_cw + x);

            for (e = 0; e < _ng; e++)
            {

                /* get diffusivity and flux for mesh cell */
                d = meshCell->getDiffusivity()[e];
                flux = meshCell->getOldFlux()[e];

                /* get diffusion correction term for meshCell */
                f = computeDiffCorrect(d, meshCell->getWidth());

                /* LEFT */
                computeDsxDirection(x, y, e, meshCell, d, f, flux,
                                    dt_weight);

                /* RIGHT */
                /* if cell on right side, set d_hat and d_tilde to 0 */
                if (x == _cw - 1){
                    if (_mesh->getBoundary(2) == REFLECTIVE){
                        d_hat = 0.0;
                        d_tilde = 0.0;
                        current = 0.0;

                        /* set d_dif */
                        meshCell->getMeshSurfaces(2)->setDDif(0.0, e);
                    }
                    else if (_mesh->getBoundary(2) == VACUUM){
                        current = meshCell->getMeshSurfaces(2)->getCurrent(e);

                        /* set d_dif */
                        meshCell->getMeshSurfaces(2)->setDDif(2 * d / meshCell->getWidth() / (1 + 4 * d / meshCell->getWidth()), e);

                        d_hat = 2 * d*f / meshCell->getWidth() / (1 + 4 * d*f / meshCell->getWidth());
                        d_tilde = (d_hat * flux - current / meshCell->getHeight()) / flux;

                    }
                }
                else{

                    /* get mesh cell to the right */
                    meshCellNext = _mesh->getCells(y*_cw + x + 1);
                    d_next = meshCellNext->getDiffusivity()[e];
                    flux_next = meshCellNext->getOldFlux()[e];

                    /* set d_dif */
                    meshCell->getMeshSurfaces(2)->setDDif(2.0 * d * d_next / (meshCell->getWidth() * d + meshCellNext->getWidth() * d_next), e);

                    /* get diffusion correction term for meshCellNext */
                    f_next = computeDiffCorrect(d_next, meshCellNext->getWidth());

                    /* compute d_hat */
                    d_hat = 2.0 * d * f * d_next * f_next / 
                        (meshCell->getWidth() * d * f 
                         + meshCellNext->getWidth() * d_next * f_next);

                    /* get net outward current across surface */
                    current = 0.0;

                    /* increment current by outward current on right side */
                    current += meshCell->getMeshSurfaces(2)->getCurrent(e);

                    /* decrement current by outward current on next cell's left side */
                    current -= meshCellNext->getMeshSurfaces(0)->getCurrent(e);

                    /* compute d_tilde */
                    d_tilde = -(d_hat * (flux_next - flux) + current / meshCell->getHeight()) / (flux_next + flux);


                }

                log_printf(DEBUG, "cell: %i, group: %i, side:  RIGHT, current: %f, dhat: %f, dtilde: %f", y*_cw + x, e, current, d_hat, d_tilde);

                /* if abs(d_tilde) > abs(d_hat) -> make them equal to each other */
                if (fabs(d_tilde) > fabs(d_hat)){
                    log_printf(INFO, "correcting Ds: RIGHT  group: %i, x: %i, y: %i, dh: %f, dt: %f, c: %f", e, x, y, d_hat, d_tilde, current);

                    /* d_tilde is positive */
                    if (1 - fabs(d_tilde)/d_tilde < 1e-8){
                        d_hat   = - current/(2*flux_next*meshCell->getHeight());
                        d_tilde = - current/(2*flux_next*meshCell->getHeight());
                    }
                    else{
                        d_hat   = current/(2*flux*meshCell->getHeight());
                        d_tilde = - current/(2*flux*meshCell->getHeight());
                    }
                }

                /* set d_hat and d_tilde */
                d_tilde = meshCell->getMeshSurfaces(2)->getDTilde()[e] 
                    * (1.0 - dt_weight) + dt_weight * d_tilde;
                meshCell->getMeshSurfaces(2)->setDHat(d_hat, e);
                meshCell->getMeshSurfaces(2)->setDTilde(d_tilde, e);

//////////////////////////////////////////////////////////////////////////////////////////////////



                /* BOTTOM */
                /* if cell on bottom side, set d_hat and d_tilde to 0 */

                /* get diffusion correction term for meshCell */
                f = computeDiffCorrect(d, meshCell->getHeight());

                if (y == _ch - 1){
                    if (_mesh->getBoundary(1) == REFLECTIVE){
                        d_hat = 0.0;
                        d_tilde = 0.0;
                        current = 0.0;

                        /* set d_dif */
                        meshCell->getMeshSurfaces(1)->setDDif(0.0, e);
                    }
                    else if (_mesh->getBoundary(1) == VACUUM){
                        current = meshCell->getMeshSurfaces(1)->getCurrent(e);

                        /* set d_dif */
                        meshCell->getMeshSurfaces(1)->setDDif(2 * d / meshCell->getHeight() / (1 + 4 * d / meshCell->getHeight()), e);

                        d_hat = 2 * d*f / meshCell->getHeight() / (1 + 4 * d*f / meshCell->getHeight());
                        d_tilde = (d_hat * flux - current / meshCell->getWidth()) / flux;

                    }
                }
                else{
                    /* get mesh cell below */
                    meshCellNext = _mesh->getCells((y+1)*_cw + x);
                    d_next = meshCellNext->getDiffusivity()[e];
                    flux_next = meshCellNext->getOldFlux()[e];

                    /* set d_dif */
                    meshCell->getMeshSurfaces(1)->setDDif(2.0 * d * d_next / (meshCell->getHeight() * d + meshCellNext->getHeight() * d_next), e);

                    /* get diffusion correction term for meshCellNext */
                    f_next = computeDiffCorrect(d_next, meshCellNext->getHeight());

                    /* compute d_hat */
                    d_hat = 2.0 * d * f * d_next * f_next / 
                        (meshCell->getHeight() * d * f 
                         + meshCellNext->getHeight() * d_next * f_next);

                    /* get net outward current across surface */
                    current = 0.0;

                    /* increment current by outward current on bottom side */
                    current += meshCell->getMeshSurfaces(1)->getCurrent(e);

                    /* decrement current by outward current on next cell's top side */
                    current -= meshCellNext->getMeshSurfaces(3)->getCurrent(e);

                    /* compute d_tilde */
                    d_tilde = -(d_hat * (flux_next - flux) + current / meshCell->getWidth()) / (flux_next + flux);

                }

                log_printf(DEBUG, "cell: %i, group: %i, side: BOTTOM, current: %f, dhat: %f, dtilde: %f", y*_cw + x, e, current, d_hat, d_tilde);

                /* if abs(d_tilde) > abs(d_hat) -> make them equal to each other */
                if (fabs(d_tilde) > fabs(d_hat)){
                    log_printf(INFO, "correcting Ds: BOTTOM group: %i, x: %i, y: %i, dh: %f, dt: %f, c:%f", e, x, y, d_hat, d_tilde, current);

                    /* d_tilde is positive */
                    if (1 - fabs(d_tilde)/d_tilde < 1e-8){
                        d_hat   = - current/(2*flux_next*meshCell->getWidth());
                        d_tilde = - current/(2*flux_next*meshCell->getWidth());
                    }
                    else{
                        d_hat   = current/(2*flux*meshCell->getWidth());
                        d_tilde = - current/(2*flux*meshCell->getWidth());
                    }
                }

                /* set d_hat and d_tilde */
                d_tilde = meshCell->getMeshSurfaces(1)->getDTilde()[e] 
                    * (1.0 - dt_weight) + dt_weight * d_tilde;
                meshCell->getMeshSurfaces(1)->setDHat(d_hat, e);
                meshCell->getMeshSurfaces(1)->setDTilde(d_tilde, e);

/////////////////////////////////////////////////////////////////////////////////////////////////////////////


                /* TOP */

                /* get diffusion correction term for meshCell */
                f = computeDiffCorrect(d, meshCell->getHeight());

                /* if cell on top side, set d_hat and d_tilde to 0 */
                if (y == 0){
                    if (_mesh->getBoundary(3) == REFLECTIVE){
                        d_hat = 0.0;
                        d_tilde = 0.0;
                        current = 0.0;

                        /* set d_dif */
                        meshCell->getMeshSurfaces(3)->setDDif(0.0, e);
                    }
                    else if (_mesh->getBoundary(3) == VACUUM){
                        current = - meshCell->getMeshSurfaces(3)->getCurrent(e);

                        /* set d_dif */
                        meshCell->getMeshSurfaces(3)->setDDif(2 * d / meshCell->getHeight() / (1 + 4 * d / meshCell->getHeight()), e);

                        d_hat = 2 * d*f / meshCell->getHeight() / (1 + 4 * d*f / meshCell->getHeight());
                        d_tilde = - (d_hat * flux + current / meshCell->getWidth()) / flux;
                    }
                }
                else{
                    /* get mesh cell above */
                    meshCellNext = _mesh->getCells((y-1)*_cw + x);
                    d_next = meshCellNext->getDiffusivity()[e];
                    flux_next = meshCellNext->getOldFlux()[e];

                    /* set d_dif */
                    meshCell->getMeshSurfaces(3)->setDDif(2.0 * d * d_next / (meshCell->getHeight() * d + meshCellNext->getHeight() * d_next), e);

                    /* get diffusion correction term for meshCellNext */
                    f_next = computeDiffCorrect(d_next, meshCellNext->getHeight());

                    /* compute d_hat */
                    d_hat = 2.0 * d * f * d_next * f_next / 
                        (meshCell->getHeight() * d * f 
                         + meshCellNext->getHeight() * d_next * f_next);

                    /* get net outward current across surface */
                    current = 0.0;

                    /* increment current by outward current on next cell's bottom side */
                    current += meshCellNext->getMeshSurfaces(1)->getCurrent(e);

                    /* decrement current by outward current on top side */
                    current -= meshCell->getMeshSurfaces(3)->getCurrent(e);

                    /* compute d_tilde */
                    d_tilde = -(d_hat * (flux - flux_next) + current / meshCell->getWidth()) / (flux_next + flux);
                }

                log_printf(DEBUG, "cell: %i, group: %i, side:    TOP, current: %f, dhat: %f, dtilde: %f", y*_cw + x, e, current, d_hat, d_tilde);

                /* if abs(d_tilde) > abs(d_hat) -> make them equal to each other */
                if (fabs(d_tilde) > fabs(d_hat)){
                    log_printf(INFO, "correcting Ds: TOP    group: %i, x: %i, y: %i, dh: %f, dt: %f, c:%f", e, x, y, d_hat, d_tilde, current);

                    /* d_tilde is positive */
                    if (1 - fabs(d_tilde)/d_tilde < 1e-8){
                        d_hat   = - current/(2*flux*meshCell->getWidth());
                        d_tilde = - current/(2*flux*meshCell->getWidth());
                    }
                    else{
                        d_hat   = current/(2*flux_next*meshCell->getWidth());
                        d_tilde = - current/(2*flux_next*meshCell->getWidth());
                    }
                }

                /* set d_hat and d_tilde */
                d_tilde = meshCell->getMeshSurfaces(3)->getDTilde()[e] 
                    * (1.0 - dt_weight) + dt_weight * d_tilde;
                meshCell->getMeshSurfaces(3)->setDHat(d_hat, e);
                meshCell->getMeshSurfaces(3)->setDTilde(d_tilde, e);
            }
        }
    }
}

/* Computes _quad_flux based on _quad_current */
void Cmfd::computeQuadFlux()
{
    MeshSurface *s[4];
    MeshCell* meshCell;
    double flux = 0, tmp = 0, wt = 0;

    if (_mesh->getMultigroup() == false)
        _mesh->computeTotQuadCurrents();

    for (int y = 0; y < _ch; y++)
    {
        for (int x = 0; x < _cw; x++)
        {
            meshCell = _mesh->getCells(y * _cw + x);

            /* get four surfaces */
            for (int i = 0; i < 4; i++) 
            {
                s[i] = meshCell->getMeshSurfaces(i);    
                for (int e = 0; e < _ng; e++)
                {
                    tmp = 0.0;
                    wt = 0;

                    /* FIXME: somehow _nq = 4 breaks the code for _ro case */
                    for (int j = 0; j < 4; j++)
                    {
#if NEW
                        if (j < 2)
                            wt = s[i]->getTotalWt(j);
                        else /* quadrature 2 & 3 do not have their own
                              * weights, instead just use 0's and 1's
                              * weights.  */
                            wt = s[i]->getTotalWt(j - 2);
#else
                        wt = _mesh->getCells(0)->getWidth();
#endif

                        if (wt > 1e-10)
                        {
                            flux = s[i]->getQuadCurrent(e, j) / SIN_THETA_45 
                                / wt / P0;
                            s[i]->setQuadFlux(flux, e, j);
                            tmp += s[i]->getQuadCurrent(e, j);
                        }
                        else
                            s[i]->setQuadFlux(0, e, j);
                    }	

#if NEW	
                    s[i]->setCurrent(tmp / s[i]->getTotalWt(2), e);
#else
                    s[i]->setCurrent(tmp, e);
#endif
                }
            }
        }
    }
}

void Cmfd::computeCurrent()
{
    /* Initializations */
    MeshSurface *s[4];
    MeshCell* meshCell;

    /* loop over all mesh cells */
    for (int y = 0; y < _ch; y++)
    {
        for (int x = 0; x < _cw; x++)
        {
            meshCell = _mesh->getCells(y * _cw + x);

            for (int i = 0; i < 4; i++) 
            {
                s[i] = meshCell->getMeshSurfaces(i);    
                for (int e = 0; e < _ng; e++)
                {
                    /* FIXME: need to figure out what to do here */
                    double wt = s[i]->getTotalWt(2); 
                    
                    s[i]->setCurrent(s[i]->getCurrent(e) / wt, e);
                }
            }
        }
    }

    return;
}

/* Store new_quad_flux into old_quad_flux for book-keeping */
void Cmfd::updateOldQuadFlux()
{
    /* Initializations */
    MeshSurface *s[4];
    MeshCell* meshCell;

    /* loop over all mesh cells */
    for (int y = 0; y < _ch; y++)
    {
        for (int x = 0; x < _cw; x++)
        {
            meshCell = _mesh->getCells(y * _cw + x);
            for (int i = 0; i < 4; i++) 
            {
                s[i] = meshCell->getMeshSurfaces(i);
                for (int e = 0; e < _ng; e++)
                {
                    // FIXME: _nq
                    for (int j = 0; j < 4; j++)
                    {
                        s[i]->setOldQuadFlux(s[i]->getQuadFlux(e, j), e, j);
                    } 
                }
            }
        }
    }

    return;
}

/* Computes _quad_src based on (m+1/2) results */
void Cmfd::computeQuadSrc()
{
    MeshSurface *s[4];
    MeshCell *meshCell, *nextCell;
    double **out = new double*[_ng];
    double **in = new double*[_ng];
    for (int i = 0; i < _ng; i++)
    {
        out[i] = new double[8];
        in[i] = new double[8];
    }

    /* loop over all mesh cells */
    for (int y = 0; y < _ch; y++)
    {
        for (int x = 0; x < _cw; x++)
        {
            meshCell = _mesh->getCells(y * _cw + x);

            /* get four surfaces */
            for (int i = 0; i < 4; i++) 
                s[i] = meshCell->getMeshSurfaces(i);

            /* initialize the 8 outgoing quad fluxes */
            for (int e = 0; e < _ng; e++)
            {
                out[e][0] = s[2]->getQuadFlux(e,0);
                out[e][1] = s[1]->getQuadFlux(e,0);
                out[e][2] = s[3]->getQuadFlux(e,1);
                out[e][3] = s[2]->getQuadFlux(e,1);
                out[e][4] = s[0]->getQuadFlux(e,0);
                out[e][5] = s[3]->getQuadFlux(e,0);
                out[e][6] = s[1]->getQuadFlux(e,1);
                out[e][7] = s[0]->getQuadFlux(e,1);

                if (x == 0)
                {
                    if (_bc[0] == REFLECTIVE)
                    {
                        if (_reflect_outgoing)
                        {
                            in[e][5] = out[e][7];
                            //in[e][5] = s[0]->getQuadFlux(e,2);
                            in[e][6] = out[e][4];
                        }
                        else
                        {
                            in[e][5] = s[0]->getQuadFlux(e,2);
                            in[e][6] = s[0]->getQuadFlux(e,3);
                        }

                        // FIXME? 
                        s[0]->setQuadFlux(in[e][5], e, 1);
                        s[0]->setQuadFlux(in[e][6], e, 0);
                        /*
                        s[0]->setOldQuadFlux(in[e][5], e, 1);
                        s[0]->setOldQuadFlux(in[e][6], e, 0); 
                        */
                    }
                    else if (_bc[0] == VACUUM)
                    {
                        in[e][5] = 0;
                        in[e][6] = 0;
                    }
                }
                else
                {
                    nextCell = _mesh->getCells(y * _cw + x - 1);
                    in[e][5] = nextCell->getMeshSurfaces(2)->getQuadFlux(e,0);
                    in[e][6] = nextCell->getMeshSurfaces(2)->getQuadFlux(e,1);
                }			

                if (x == _cw - 1)
                {
                    if (_bc[2] == REFLECTIVE)
                    {
                        if (_reflect_outgoing)
                        {
                            in[e][1] = out[e][3];
                            //in[e][1] = s[2]->getQuadFlux(e,2);
                            in[e][2] = out[e][0];
                        }
                        else
                        {
                            in[e][1] = s[2]->getQuadFlux(e,2);
                            in[e][2] = s[2]->getQuadFlux(e,3);
                        }

                        s[2]->setQuadFlux(in[e][1], e, 1);
                        s[2]->setQuadFlux(in[e][2], e, 0);
                        /*
                        s[2]->setOldQuadFlux(in[e][1], e, 1);
                        s[2]->setOldQuadFlux(in[e][2], e, 0);
                        */
                    }
                    else if (_bc[2] == VACUUM)
                    {
                        in[e][1] = 0;
                        in[e][2] = 0;
                    }
                }
                else
                {
                    nextCell = _mesh->getCells(y * _cw + x + 1);
                    in[e][1] = nextCell->getMeshSurfaces(0)->getQuadFlux(e,0);
                    in[e][2] = nextCell->getMeshSurfaces(0)->getQuadFlux(e,1);
                }			
			
                if (y == 0)
                {
                    if (_bc[3] == REFLECTIVE)
                    {
                        if (_reflect_outgoing)
                        {
                            in[e][4] = out[e][2];
                            //in[e][4] = s[3]->getQuadFlux(e,2);
                            in[e][3] = out[e][5];
                        }
                        else
                        {
                            in[e][4] = s[3]->getQuadFlux(e,2);
                            in[e][3] = s[3]->getQuadFlux(e,3);
                        }

                        s[3]->setQuadFlux(in[e][4], e, 1);
                        s[3]->setQuadFlux(in[e][3], e, 0); 
                        /*
                        s[3]->setOldQuadFlux(in[e][4], e, 1);
                        s[3]->setOldQuadFlux(in[e][3], e, 0);
                        */
                    }
                    else if (_bc[3] == VACUUM)
                    {
                        in[e][3] = 0;
                        in[e][4] = 0;
                    }
                }
                else
                {
                    nextCell = _mesh->getCells((y - 1) * _cw + x);
                    in[e][3] = nextCell->getMeshSurfaces(1)->getQuadFlux(e,1);
                    in[e][4] = nextCell->getMeshSurfaces(1)->getQuadFlux(e,0);
                }

                if (y == _ch - 1)
                {
                    if (_bc[1] == REFLECTIVE)
                    {
                        if (_reflect_outgoing)
                        {
                            in[e][0] = out[e][6];
                            //in[e][0] = s[1]->getQuadFlux(e,2);
                            in[e][7] = out[e][1];
                        }
                        else
                        {
                            in[e][0] = s[1]->getQuadFlux(e,2);
                            in[e][7] = s[1]->getQuadFlux(e,3);
                        }

                        s[1]->setQuadFlux(in[e][0], e, 1);
                        s[1]->setQuadFlux(in[e][7], e, 0);
                        /*
                        s[1]->setOldQuadFlux(in[e][0], e, 1);
                        s[1]->setOldQuadFlux(in[e][7], e, 0); 
                        */
                    }
                    else if (_bc[1] == VACUUM)
                    {
                        in[e][7] = 0;
                        in[e][0] = 0;
                    }
                }
                else
                {
                    nextCell = _mesh->getCells( (y + 1) * _cw + x);
                    in[e][7] = nextCell->getMeshSurfaces(3)->getQuadFlux(e,1);
                    in[e][0] = nextCell->getMeshSurfaces(3)->getQuadFlux(e,0);
                }
            }

            /* Now that we have all the in's and out's, computes src */
            /* has to use get l to get the polar angle right */
            double l = meshCell->getATL();
            double xs = 0, ex = 0, sum_quad_flux = 0, tmp_src = 0, src = 0;
            for (int e = 0; e < _ng; e++)
            {
                xs = meshCell->getSigmaT()[e];
                ex = exp(-xs * l);
                sum_quad_flux = 0;
                tmp_src = 0;
                for (int t = 0; t < 8; t++)
                {
                    src = xs * (out[e][t] - ex * in[e][t]) / (1.0 - ex);

                    log_printf(DEBUG, "(%d %d) e %d t %d"
                               " quad src = %f *( %f - %f * %f) / %f = %f",
                               x, y, e, t, xs, out[e][t], ex, in[e][t], 1 - ex,
                               out[e][t] - ex * in[e][t]);

                    meshCell->setQuadSrc(src, e, t);
                    tmp_src += src;
                    sum_quad_flux += src/xs + (in[e][t] - out[e][t])/(xs * l);
                }
                meshCell->setSumQuadFlux(sum_quad_flux, e);

                log_printf(DEBUG, " cell %d e %d"
                           " bar q / sum q = %.10f, phi / sum psi = %.10f", 
                           y * _cw + x, e,
                           FOUR_PI * meshCell->getSrc()[e] / tmp_src,
                           meshCell->getOldFlux()[e] 
                           / meshCell->getSumQuadFlux()[e]);
            }
        }
    }
    
    for (int i = 0; i < _ng; i++)
    {
        delete[] in[i];
        delete[] out[i];
    }
    delete[] in;
    delete[] out;

    return;
}	 

/*
 * CMFD solver that solves the diffusion problem
 * @param solve methed - either diffusion or cmfd (acceleration)
 * @param iteration number of in MOC solver - used for plotting
 * @return k-effective
 */
double Cmfd::computeCMFDFluxPower(solveType solveMethod, int moc_iter)
{
    if (solveMethod == DIFFUSION)
        log_printf(NORMAL, "Running coarse-mesh diffusion solver...");
    else
        log_printf(ACTIVE, "Running CMFD Acceleration");

    MeshCell* meshCell;
    int max_outer, iter = 0, petsc_err;
    Vec phi_old, sold, snew, res;
    PetscInt size, its;
    PetscScalar sumold, sumnew, scale_val, eps;
    PetscScalar rtol = 1e-10, atol = rtol;
    std::string string;

    /* create petsc array to store old flux */
    size = _ch * _cw * _ng;
    petsc_err = VecCreateSeq(PETSC_COMM_WORLD, size, &phi_old);
    CHKERRQ(petsc_err);
	
    /* zero out and construct memory efficient versions of
     * A matrix, M matrix, and flux vector */
    petsc_err = MatZeroEntries(_A);
    petsc_err = MatZeroEntries(_M);
    petsc_err = constructAMPhi(_A, _M, phi_old, solveMethod);
    CHKERRQ(petsc_err);

    /* if solve method is DIFFUSION, set max_outer to large number to allow 
     * the solver to fully converge; for CMFD, 50 is probably sufficient */
    if (solveMethod == DIFFUSION)
        max_outer = 1000;
    else
        max_outer = 200;

    int min_outer = 5;

    /* create old source and residual vectors */
    petsc_err = VecCreateSeq(PETSC_COMM_WORLD, _ch * _cw * _ng, &sold);
    petsc_err = VecCreateSeq(PETSC_COMM_WORLD, _ch * _cw * _ng, &snew);
    petsc_err = VecCreateSeq(PETSC_COMM_WORLD, _ch * _cw * _ng, &res);
    CHKERRQ(petsc_err);

    /* assembly vectors and matrices*/
    petsc_err = VecAssemblyBegin(phi_old);
    petsc_err = VecAssemblyEnd(phi_old);
    petsc_err = VecAssemblyBegin(_phi_new);
    petsc_err = VecAssemblyEnd(_phi_new);
    petsc_err = VecAssemblyBegin(_source_old);
    petsc_err = VecAssemblyEnd(_source_old);
    petsc_err = VecAssemblyBegin(sold);
    petsc_err = VecAssemblyEnd(sold);
    petsc_err = VecAssemblyBegin(snew);
    petsc_err = VecAssemblyEnd(snew);
    petsc_err = VecAssemblyBegin(res);
    petsc_err = VecAssemblyEnd(res);
    petsc_err = MatAssemblyBegin(_A, MAT_FINAL_ASSEMBLY);
    petsc_err = MatAssemblyEnd(_A, MAT_FINAL_ASSEMBLY);
    petsc_err = MatAssemblyBegin(_M, MAT_FINAL_ASSEMBLY);
    petsc_err = MatAssemblyEnd(_M, MAT_FINAL_ASSEMBLY);
    CHKERRQ(petsc_err);

    /*
    if ((solveMethod == CMFD) && (moc_iter == 4))
    {
        PetscViewerSetFormat(PETSC_VIEWER_STDOUT_SELF, 
                             PETSC_VIEWER_ASCII_MATLAB);
        MatView(_A, PETSC_VIEWER_STDOUT_SELF);
        MatView(_M, PETSC_VIEWER_STDOUT_SELF);
    }
    */

    /* set _phi_new to phi_old */
    petsc_err = VecCopy(phi_old, _phi_new);
    CHKERRQ(petsc_err);

    /* initialize KSP solver */
    KSP ksp;
    petsc_err = KSPCreate(PETSC_COMM_WORLD, &ksp);
    petsc_err = KSPSetTolerances(ksp, rtol, atol, PETSC_DEFAULT, PETSC_DEFAULT);
    petsc_err = KSPSetType(ksp, KSPGMRES);
    //petsc_err = PetscObjectSetPrecision((_p_PetscObject*) ksp, 
    //					  PETSC_PRECISION_DOUBLE);
    petsc_err = KSPSetInitialGuessNonzero(ksp, PETSC_TRUE);
    petsc_err = KSPSetOperators(ksp, _A, _A, SAME_NONZERO_PATTERN);

    /* from options must be called before KSPSetUp() */
    petsc_err = KSPSetFromOptions(ksp);
    petsc_err = KSPSetUp(ksp);
    CHKERRQ(petsc_err);

    /* get initial source and find initial k_eff */
    petsc_err = MatMult(_M, _phi_new, snew);
    petsc_err = VecSum(snew, &sumnew);
    petsc_err = MatMult(_A, _phi_new, sold);
    petsc_err = VecSum(sold, &sumold);
    _keff = (double) sumnew / (double) sumold;
    if (moc_iter == 10000)
    {
        log_printf(NORMAL, "Before CMFD, xs collapsed from MOC"
                   " produce keff of %.10f = %.10f / %.10f", 
                   _keff, (double) sumnew, (double) sumold);
    }
    petsc_err = VecCopy(snew, _source_old);
    CHKERRQ(petsc_err);

    VecCopy(snew, sold);
    VecScale(sold, 1/_keff);
    sumold = sumnew / _keff;
    //VecView(_phi_new, PETSC_VIEWER_STDOUT_SELF);

    /*
      MatMult(_M, _phi_new, sold);
      VecSum(sold, &sumold);
      VecScale(sold, _cw * _ch * _ng / sumold);
      sumold = _cw * _ch * _ng;
    */

    /* diffusion solver */
    for (iter = 0; iter < max_outer; iter++)
    {
        /* Solve x = A_inverse * b problem and compute new source */
        petsc_err = KSPSolve(ksp, sold, _phi_new);
        petsc_err = KSPGetIterationNumber(ksp,&its);
        CHKERRQ(petsc_err);

        //VecView(sold, PETSC_VIEWER_STDOUT_SELF);
        //VecView(_phi_new, PETSC_VIEWER_STDOUT_SELF);
		
        /* compute and set keff */
        petsc_err = MatMult(_M, _phi_new, snew);
        petsc_err = VecSum(snew, &sumnew);
        _keff =  sumnew / sumold;

        /* compute the L2 norm of source error */
        petsc_err = VecScale(sold, _keff);
        petsc_err = VecShift(snew, 1e-20);
        petsc_err = VecPointwiseDivide(res, sold, snew);
        scale_val = -1;
        petsc_err = VecShift(res, scale_val);
        petsc_err = VecNorm(res, NORM_2, &eps);
        CHKERRQ(petsc_err);

        /* prints keff and error */
        if (moc_iter == 10000)
        {
            log_printf(NORMAL, " %d-th CMFD iter k = %.10f = %.10f / %.10f,"
                       " eps = %e, taking %d KSP iterations", 
                       iter, _keff, sumnew, sumold, eps, (int)its);

            PetscScalar *old_phi;
            PetscScalar *new_phi;
            petsc_err = VecGetArray(phi_old, &old_phi);
            petsc_err = VecGetArray(_phi_new, &new_phi);
			
            for (int i = 0; i < _cw * _ch; i++)
            {
                meshCell = _mesh->getCells(i);
                for (int e = 0; e < _ng; e++)
                {
                    log_printf(ACTIVE, " Update from (m+1/2) - 1.0: %e",
                               (double)(old_phi[i*_ng + e]) 
                               / (double)(new_phi[i*_ng + e]) - 1.0);
                }
            }			
            petsc_err = VecRestoreArray(phi_old, &old_phi);
            petsc_err = VecRestoreArray(_phi_new, &new_phi);
        }
        else
        {
            log_printf(ACTIVE, " %d-th CMFD iter k = %.10f, eps = %e"
                       " GMRES # = %d" , 
                       iter, _keff, eps, (int)its);
        }

        /* divide new RHS by keff for the next iteration */
        //scale_val = tot_vol / sumnew;
        scale_val = 1/_keff;
        petsc_err = VecScale(snew, scale_val);
        sumnew *= scale_val;
        CHKERRQ(petsc_err);

        /* set old source to new source */
        petsc_err = VecCopy(snew, sold);
        VecSum(sold, &sumold);
        CHKERRQ(petsc_err);

        /* check for convergence for the CMFD iterative solver using 
         * _l2_norm_conv_thresh as criteria */
        if ((iter > min_outer) && (eps < _l2_norm_conv_thresh))
            break;
    }
    _num_iter_to_conv = iter + 1;

    /* rescale the new and old flux */
    petsc_err = MatMult(_M, _phi_new, snew);
    petsc_err = VecSum(snew, &sumnew);
    scale_val = (_cw * _ch * _ng) / sumnew;
    petsc_err = VecScale(_phi_new, scale_val);
    petsc_err = MatMult(_M, phi_old, sold);
    petsc_err = VecSum(sold, &sumold);
    scale_val = (_cw * _ch * _ng) / sumold;
    petsc_err = VecScale(phi_old, scale_val);
    CHKERRQ(petsc_err);

    log_printf(INFO, " CMFD total fission source = %f", sumnew);

    PetscScalar *old_phi;
    PetscScalar *new_phi;
    petsc_err = VecGetArray(phi_old, &old_phi);
    petsc_err = VecGetArray(_phi_new, &new_phi);
    CHKERRQ(petsc_err);

    log_printf(DEBUG, "CMFD converged flux update (relative to m+1/2):");
    for (int i = 0; i < _cw*_ch; i++)
    {
        meshCell = _mesh->getCells(i);
        for (int e = 0; e < _ng; e++)
        {
            meshCell->setOldFlux(double(old_phi[i*_ng + e]), e);
            meshCell->setNewFlux(double(new_phi[i*_ng + e]), e);
        }
    }

    petsc_err = VecRestoreArray(phi_old, &old_phi);
    petsc_err = VecRestoreArray(_phi_new, &new_phi);
    CHKERRQ(petsc_err);

    /* Computes L2 norm between the source that enters the CMFD acceleration 
     * step and the one coming out of converged CMFD step to decided whether 
     * the outter MOC iteration / source iteration should quit */
    if (moc_iter > 0)
        petsc_err = computeCmfdL2Norm(snew, moc_iter);

    /* Copies source new to source old */
    petsc_err = VecCopy(snew, _source_old);
    CHKERRQ(petsc_err);

    /* compute the residual */
    MatMult(_A,_phi_new, sold);
    sumold = 1/_keff;
    MatScale(_M,sumold);
    MatMult(_M,_phi_new,snew);
    sumold = -1;
    VecWAXPY(res, sumold, snew, sold);
    VecSum(res,&sumold);
    log_printf(DEBUG, "CMFD/DIFFUSION residual: %f", double(sumold));

    /* destroy matrices and vectors */
    petsc_err = VecDestroy(&phi_old);
    petsc_err = VecDestroy(&snew);
    petsc_err = VecDestroy(&sold);
    petsc_err = VecDestroy(&res);
    petsc_err = KSPDestroy(&ksp);
    CHKERRQ(petsc_err);

    /* plot flux, current, and k_eff */
    if (solveMethod == DIFFUSION)
    {
        if (_plotter->plotDiffusion() == true)
        {
            string = "diff";
            _plotter->plotCMFDflux(_mesh, string, moc_iter);
        }
    }

    if (_plotter->plotKeff())
        _plotter->plotCMFDKeff(_mesh, moc_iter);

    if (solveMethod == CMFD)
        _mesh->setKeffCMFD(_keff, moc_iter);

    return _keff;
}

/* Computes the flux in each mesh cell using LOO */
double Cmfd::computeLooFluxPower(int moc_iter, double k_MOC)
{
    if (_run_loo_phi)
        log_printf(ACTIVE, "Running LOO (phi) ...");
    else if (_run_loo_psi)
        log_printf(ACTIVE, "Running LOO (psi) ...");
    else
        log_printf(ERROR, "Neither LOO psi nor phi is requested.");

    int loo_iter, max_outer = 500; 

    /* we set min_outer to make sure the low order system's
     * convergence criteria is sufficiently tight */ 
    int min_outer = 5;

    if (moc_iter == 10000)
    {
        max_outer = 30;
        log_printf(NORMAL, "DEBUG mode on, max outer = %d", max_outer);
    }

    _keff = k_MOC;
    _converged = false;
    MeshCell* meshCell;

    /* Allocate memories for terms internal to the LOO iterative solver */
    double eps = 0.0;
    double *old_power = NULL, *new_power = NULL;
    double **sum_quad_flux, **quad_xs, **expo, **tau, **new_src;
    double **new_quad_src, **net_current;

    try
    {
        old_power = new double[_cw * _ch];
        new_power = new double[_cw * _ch];

        sum_quad_flux = new double*[_cw*_ch];
        quad_xs = new double*[_cw*_ch];
        expo = new double*[_cw*_ch];
        tau = new double*[_cw*_ch];
        new_src = new double*[_cw*_ch];
        new_quad_src = new double*[_cw*_ch];
        net_current = new double*[_cw*_ch];

        for (int i = 0; i < _cw * _ch; i++)
        {
            new_src[i] = new double[_ng];
            sum_quad_flux[i] = new double[_ng];
            quad_xs[i] = new double[_ng];
            tau[i] = new double[_ng];
            expo[i] = new double[_ng];
            net_current[i] = new double[_ng];
            new_quad_src[i] = new double[8 * _ng];
        }
    }
    catch (std::exception &e)
    {
        log_error("Unable to allocate memory for LOO."
                  " Backtrace: \n%s", e.what());
    }

    for (int i = 0; i < _cw * _ch; i++)
    {
        meshCell = _mesh->getCells(i);
        old_power[i] = 0;
        for (int e = 0; e < _ng; e++)
        {
            new_src[i][e] = 0.0;
            sum_quad_flux[i][e] = 0;
            quad_xs[i][e] = meshCell->getSigmaT()[e];
            tau[i][e] = quad_xs[i][e] * meshCell->getATL();
            expo[i][e] = exp(-tau[i][e]);
            old_power[i] +=  meshCell->getNuSigmaF()[e] 
                * meshCell->getOldFlux()[e];
            meshCell->setNewFlux(meshCell->getOldFlux()[e], e);
        }
        for (int t = 0; t < 8 * _ng; t++)
            new_quad_src[i][t] = 0.0;
    }

    /* Starts LOO acceleration iteration, we do not update src, quad_src, 
     * quad_flux, old_flux, as they are computed from the MOC step (i.e., 
     * order m+1/2) and should not be updated during acceleration step. */
    for (loo_iter = 0; loo_iter < max_outer; loo_iter++)
    {
        log_printf(ACTIVE, "k passed into LOO = %.10f", _keff);
		
        /* Resets terms to zeros for each LOO iteration */
        for (int i = 0; i < _cw * _ch; i++)
        {
            for (int e = 0; e < _ng; e++)
            {
                net_current[i][e] = 0.0;
                sum_quad_flux[i][e] = 0.0;
            }
        }

        /* Computes new cell averaged source, looping over energy groups */
        double src_ratio;
        for (int i = 0; i < _cw * _ch; i++)
        {
            meshCell = _mesh->getCells(i);

            for (int e = 0; e < _ng; e++)
            {
                new_src[i][e] = 0.0;
                for (int g = 0; g < _ng; g++)
                {
                    new_src[i][e] += meshCell->getSigmaS()[g * _ng + e] 
                        * meshCell->getNewFlux()[g] * ONE_OVER_FOUR_PI;
                    new_src[i][e] += meshCell->getChi()[e] *
                        meshCell->getNuSigmaF()[g] / _keff 
                        * meshCell->getNewFlux()[g] * ONE_OVER_FOUR_PI;
                }
                /* getOldSrc()[e] returns the $\bar{Q}_g^{(m)}$ */
                src_ratio = new_src[i][e] / meshCell->getOldSrc()[e];

                log_printf(DEBUG, " cell %d e %d, src_ratio -1 = %e",
                           i, e, src_ratio - 1.0);

                for (int t = 0; t < 8; t++)
                {
                    int d = e * 8 + t;
                    new_quad_src[i][d] = meshCell->getQuadSrc()[d] * src_ratio;
                }
            }
        } /* finishing looping over i; exit to iter level */

        double leak_tot = 0.0;

        /* Sweeps over geometry, solve LOO MOC */
        for (int e = 0; e < _ng; e++)
        {
            double flux = 0, initial_flux = 0, delta = 0;
            int i, t, d;

            /* Forward Directions */
            for (int j = 0; j < _num_loop; j++)
            {
                /* Get the initial angular flux */
                /* FIXME: should be able to get rid of the condition here */
                if (_bc[1] == REFLECTIVE)
                {
                    flux = _mesh->getCells(_i_array[_num_track * j])
                        ->getMeshSurfaces(1)->getQuadFlux(e, 1);
                }
                else if (_bc[1] == VACUUM)
                    flux = 0;
                else
                    log_printf(ERROR, "Unknown BC at 1st surface");

                /* Store initial flux for debugging */
                initial_flux = flux;
                log_printf(INFO, "Sweeping loop %d forward", j);

                for (int x = _num_track * j; x < _num_track * (j + 1); x++)
                {
                    i = _i_array[x];
                    t = _t_array[x];
                    d = e * 8 + t;

                    /* Set flux to zero if incoming from a vacuum boundary */
                    if (onVacuumBoundary(t, i, 0))
                    {
                        // there is a hack here: if initial side is
                        // vacuum, flux is already 0. 
                        leak_tot += flux * getSurf(i, t, 0); 

                        log_printf(DEBUG, "cell %d track %d (forward) starts"
                                   " from a VAC", i, t);
                        flux = 0.0; 
                    }
	
                    if (_converged && _update_boundary)
                    {
                        int surf_id = onReflectiveBoundary(t, i, 0);

                        if ((surf_id == 0) || (surf_id == 2))
                        {
                            _mesh->getCells(i)->getMeshSurfaces(surf_id)
                                ->setQuadFlux(flux, e, 0);
                        }
                        else if (surf_id > -1)
                        {
                            _mesh->getCells(i)->getMeshSurfaces(surf_id)
                                ->setQuadFlux(flux, e, 1);
                        }
                    }

                    delta = (flux - new_quad_src[i][d] / (double)quad_xs[i][e])
                        * (1 - expo[i][e]);

                    sum_quad_flux[i][e] += delta / tau[i][e] + 
                        new_quad_src[i][d] / quad_xs[i][e];
#if NEW
                    net_current[i][e] -= flux * getSurf(i, t, 0); 
                    flux -= delta;
                    net_current[i][e] += flux * getSurf(i, t, 1);
#else
                    flux -= delta;
                    net_current[i][e] -= delta;
#endif
                }

                if (_bc[1] == REFLECTIVE)
                {
                    _mesh->getCells(_i_array[_num_track * j])
                        ->getMeshSurfaces(1)->setQuadFlux(flux, e, 1);
                    log_printf(ACTIVE, "update boundary for cell %d"
                               " energy %d surface 1 forward", 
                               _i_array[_num_track * j], e);
                }
                else if (_bc[1] == VACUUM)
                {
                    // setting to zero should be redundant 
                    //_mesh->getCells(_i_array[_num_track * j])
                    //    ->getMeshSurfaces(1)->setQuadFlux(0.0, e, 1);
                    leak_tot += flux * getSurf(_i_array[_num_track * j], 0, 0);
                }
                else
                    log_printf(ERROR, "spot unknonwn BC at surface 1");

                if (initial_flux > 1e-10)
                {
                    log_printf(ACTIVE, "  Energy %d, loop %d, fwd, %f -> %f,"
                               " %e",
                               e, j, initial_flux, flux, 
                               flux / initial_flux - 1.0);
                }
            } /* exit this loop j */

            /* Backward Directions */
            for (int j = 0; j < _num_loop; j++)
            {
                if (_bc[1] == REFLECTIVE)
                {
                    flux = _mesh->getCells(_i_array[_num_track * j])
                        ->getMeshSurfaces(1)->getQuadFlux(e, 0);
                }
                else if (_bc[1] == VACUUM)
                    flux = 0.0;
                else
                    log_printf(ERROR, "spot unknown BC at surface 1");
					
                initial_flux = flux; 
                log_printf(INFO, "Sweeping loop %d backward", j);
                for (int x = _num_track * j + _num_track - 1; 
                     x > _num_track * j - 1; x--)
                {
                    i = _i_array[x];
                    t = _t_arrayb[x];
                    d = e * 8 + t;

                    if (onVacuumBoundary(t, i, 1))
                    {							
                        // FIXME: should not need to add initial to leak_tot
                        //if (x < _num_track * j + _num_track - 1)
                        leak_tot += flux * getSurf(i, t, 0);

                        log_printf(DEBUG, "cell %d track %d (backward)"
                                   " starts from a VAC", i, t);

                        flux = 0.0;
                    }

                    if (_converged && _update_boundary)
                    {
                        int surf_id = onReflectiveBoundary(t, i, 1);

                        if ((surf_id == 0) || (surf_id == 2))
                        {
                            _mesh->getCells(i)->getMeshSurfaces(surf_id)
                                ->setQuadFlux(flux, e, 1);
                        }
                        else if (surf_id > -1)
                        {
                            _mesh->getCells(i)->getMeshSurfaces(surf_id)
                                ->setQuadFlux(flux, e, 0);
                        }
                    } 

                    delta = (flux - new_quad_src[i][d] / quad_xs[i][e])
                        * (1.0 - expo[i][e]);

                    sum_quad_flux[i][e] += delta / tau[i][e] + 
                        new_quad_src[i][d] / quad_xs[i][e];

#if NEW
                    net_current[i][e] -= flux * getSurf(i, t, 0); 
                    flux -= delta;
                    net_current[i][e] += flux * getSurf(i, t, 1);
#else
                    flux -= delta;
                    net_current[i][e] -= delta;                 
#endif
                }

                if (_bc[1] == REFLECTIVE)
                {
                    _mesh->getCells(_i_array[_num_track * j])
                        ->getMeshSurfaces(1)->setQuadFlux(flux, e, 0);
                    log_printf(ACTIVE, "update boundary for cell %d"
                               " energy %d surface 1 backward", 
                               _i_array[_num_track * j], e);
                }
                else if (_bc[1] == VACUUM)
                {
                    // again redundant
                    //_mesh->getCells(_i_array[_num_track * j])
                    //    ->getMeshSurfaces(1)->setQuadFlux(0.0, e, 0);
                    leak_tot += flux * getSurf(_i_array[_num_track * j], 0, 0);
                }

                if (initial_flux > 1e-10) 
                {
                    log_printf(ACTIVE, "  Energy %d, loop %d, bwd, %f -> %f,"
                               " %e",
                               e, j, initial_flux, flux, 
                               flux / initial_flux - 1.0);
                }
            }
        } /* finish looping over energy; exit to iter level */


        /* Computs new cell-averaged scalar flux */
        double new_flux = 0;
        if (_run_loo_phi)
        {
            for (int i = 0; i < _cw * _ch; i++)
            {
                meshCell = _mesh->getCells(i);
#if NEW
                double vol = meshCell->getATVolume(); 
#else
                double vol = meshCell->getATVolume() / meshCell->getWidth();
#endif

                for (int e = 0; e < _ng; e++)
                {                    
                    net_current[i][e] *= SIN_THETA_45 * P0;

                    new_flux = (FOUR_PI * new_src[i][e] 
                                - net_current[i][e] / vol)
                        / meshCell->getSigmaT()[e];

                    if (new_flux < 0)
                    {
                        log_printf(ACTIVE, "Cell %d e %d new / old flux"
                                   " %f/ %f", i, e, 
                                   new_flux, meshCell->getNewFlux()[e]);
                        new_flux = 1e-5;
                    }

                    meshCell->setNewFlux(new_flux, e);		       

                }
            }
        }
        else if (_run_loo_psi)
        {
            double phi_ratio;
            for (int i = 0; i < _cw * _ch; i++)
            {
                meshCell = _mesh->getCells(i);
                for (int e = 0; e < _ng; e++) 
                {
                    phi_ratio =  sum_quad_flux[i][e] 
                        / meshCell->getSumQuadFlux()[e];

                    if (phi_ratio < 0)
                    {
                        log_printf(ACTIVE, "Cell %d e %d scalar flux update"
                                   "by (before normalization) = %e", 
                                   i, e, phi_ratio);
                        phi_ratio = 1e-5;
                    }

                    new_flux = meshCell->getOldFlux()[e] * phi_ratio;

                    meshCell->setNewFlux(new_flux, e);
                }
            }
        }
        else
            log_printf(ERROR, "Neither LOO-psi nor LOO-phi was requested");

        log_printf(DEBUG, "raw leakage = %.10f", leak_tot);

        /* Computes normalization factor based on fission source */
        double normalize_factor = computeNormalization();
        log_printf(ACTIVE, "normalize_factor = %.10f", normalize_factor);

        /* FIXME: should or should not normalize leak_tot? */
        //leak_tot *= normalize_factor;

        double net_current_tot = 0;
        for (int i = 0; i < _cw * _ch; i++)
        {
            for (int e = 0; e < _ng; e++)
            {
                net_current_tot += net_current[i][e];
                //net_current[i][e] *= normalize_factor;
                _mesh->getCells(i)->setNetCurrent(net_current[i][e], e);
            }
        }

        normalizeFlux(normalize_factor);

        /* Computes keff with leakage */
        double fis_tot = 0, abs_tot = 0, vol = 0;
        for (int i = 0; i < _cw * _ch; i++)
        {
            meshCell = _mesh->getCells(i);
            vol = meshCell->getATVolume();
            for (int e = 0; e < _ng; e++)
            {
                double flux = meshCell->getNewFlux()[e];
                abs_tot += meshCell->getSigmaA()[e] * flux * vol;
                fis_tot += meshCell->getNuSigmaF()[e] * flux * vol;
            }
        }
#if NEW
        leak_tot *= SIN_THETA_45 * P0;
#else
        leak_tot *= SIN_THETA_45 * _mesh->getCells(0)->getWidth();
#endif

        log_printf(ACTIVE, "net_current_tot = %f,"
                   " leak_tot = %f", net_current_tot, leak_tot);

        double old_keff = _keff;
        _keff = fis_tot / (abs_tot + leak_tot); 
        log_printf(ACTIVE, "%d: %.10f / (%.10f + %.10f) = %f", 
                   loo_iter, fis_tot, abs_tot, leak_tot, _keff);

        if (_converged)
        {
            if (_plotter->plotKeff())
                _plotter->plotCMFDKeff(_mesh, moc_iter);

            if (_plotter->plotCurrent())
                _plotter->plotNetCurrents(_mesh, moc_iter);

            break;
        }

        /* Computes the L2 norm of point-wise-division of energy-integrated
         * fission source of mesh cells between LOO iterations */
        eps = 0;
        int num_counted = 0;
        for (int i = 0; i < _cw * _ch; i++)
        {
            meshCell = _mesh->getCells(i);
            new_power[i] = 0;
            /* integrates over energy */
            for (int e = 0; e < _ng; e++)
            {
                new_power[i] += meshCell->getNuSigmaF()[e] 
                    * meshCell->getNewFlux()[e];
                num_counted++;
            }
            if (old_power[i] > 0.0)
                eps += pow(new_power[i] / old_power[i] - 1.0, 2);
        }
        /* Assume all meshes are the same volume, thus instead of
           doing sigma(error * vol) / total_vol, it simplifies to
           divide by number of meshes. */
        eps /= (double) num_counted;
        eps = pow(eps, 0.5);

        for (int i = 0; i < _cw * _ch; i++)
            old_power[i] = new_power[i];

        /* In DEBUG mode (run CMFD or LOO after MOC converges), 
         * moc_iter = 10000 */
        if (moc_iter == 10000)
            log_printf(NORMAL, " %d-th LOO iteration k = %.10f, eps = %e"
                       " k eps = %e", 
                       loo_iter, _keff, eps, (_keff - old_keff) / old_keff);
        else
            log_printf(ACTIVE, " %d-th LOO iteration k = %.10f, eps = %e", 
                       loo_iter, _keff, eps);

        /* If LOO iterative solver converges */
        if ((eps < _l2_norm_conv_thresh) && (loo_iter > min_outer))
            _converged = true;

        if (loo_iter > max_outer - 3)
            _converged = true;
    } 

    _num_iter_to_conv = loo_iter;

    /* Computes the L2 norm of point-wise-division of energy-integrated
     * fission source of mesh cells relative to (m+1/2) */
    computeLooL2Norm(moc_iter);
	
    /* Cleaning up; */
    for (int i = 0; i < _cw * _ch; i++)
    {
        delete[] sum_quad_flux[i];
        delete[] quad_xs[i];
        delete[] expo[i];
        delete[] tau[i];
        delete[] new_src[i];
        delete[] new_quad_src[i];
        delete[] net_current[i];
    }
    delete[] sum_quad_flux;
    delete[] quad_xs;
    delete[] tau;
    delete[] new_src;
    delete[] new_quad_src;
    delete[] net_current;

    delete[] old_power;
    delete[] new_power;

    return _keff;
}

bool Cmfd::onAnyBoundary(int i, int surf_id)
{
    if ((surf_id == 0) && (i % _cw == 0))
        return true;
    if ((surf_id == 1) && (i >= _cw * (_ch - 1)))
        return true;
    if ((surf_id == 2) && ((i + 1) % _cw == 0))
        return true;
    if ((surf_id == 3) && (i < _cw))
        return true;
    return false;
}

/* a track $t$ in cell $i$ starts from surface surf given it is a
  forward or backward track. Technically dir is redundant as t already
  includes that */
bool Cmfd::onBoundary(int t, int i, int surf, int dir)
{
    /* dir = 0 means forward:  t = 6, 0, 2, 4 
     * dir = 1 means backward: t = 5, 7, 1, 3 */
    if ((surf == 0) && (t == 6 - dir) && (i % _cw == 0))
        return true;
    if ((surf == 1) && (t == dir * 7) && (i >= _cw * (_ch - 1)))
        return true;
    if ((surf == 2) && (t == 2 - dir) && ((i + 1) % _cw == 0))
        return true;
    if ((surf == 3) && (t == 4 - dir) && (i < _cw))
        return true;
    return false;
}

bool Cmfd::onVacuumBoundary(int t, int i, int dir)
{
    for (int s = 0; s < 4; s++)
    {
        if ((_bc[s] == VACUUM) && (onBoundary(t, i, s, dir)))
            return true;
    }
    return false;
}

int Cmfd::onReflectiveBoundary(int t, int i, int dir)
{
    for (int surf = 0; surf < 4; surf++)
    {
        if ((_bc[surf] == REFLECTIVE) && (onBoundary(t, i, surf, dir)))
            return surf;
    }
    return -1;
}

double Cmfd::computeNormalization()
{
    double fis_tot = 0, vol_tot = 0, flux = 0, vol = 0;
    MeshCell *meshCell;

    for (int i = 0; i < _cw * _ch; i++)
    {
        meshCell = _mesh->getCells(i);
        vol_tot += meshCell->getATVolume();
        for (int e = 0; e < _ng; e++)
        {
            flux = meshCell->getNewFlux()[e];
            vol = meshCell->getATVolume();
            fis_tot += meshCell->getNuSigmaF()[e] * flux * vol;
        }
    }
	
    return vol_tot / fis_tot;
}

void Cmfd::normalizeFlux(double normalize)
{
    MeshCell *meshCell;
    for (int i = 0; i < _cw * _ch; i++)
    {
        meshCell = _mesh->getCells(i);
        for (int e = 0; e < _ng; e++)
        {
            meshCell->updateNewFlux(normalize, e);
            log_printf(DEBUG, "Cell %d energy %d scalar flux update by"
                       " (after normalization) - 1 =  %e", i, e, 
                       meshCell->getNewFlux()[e] 
                       / meshCell->getOldFlux()[e] - 1.0);
        }
    }

    if (_update_boundary && _any_reflective)
    {
        int x, i;
        for (x = 0; x < _cw; x++)
        {
            i = (_ch - 1) * _cw + x;
            
            log_printf(INFO, "update cell %d, surface 1", i);
            for (int jj = 0; jj < 2; jj++)
            {
                for (int e = 0; e < _ng; e++)
                {
                    _mesh->getCells(i)->getMeshSurfaces(1)
                        ->updateQuadFlux(normalize, e, jj);
                }        
            }
        }

        int y;
        for (y = 0; y < _ch; y++)
        {
            i = y * _cw;
            log_printf(INFO, "update cell %d, surface 0", i);
            for (int e = 0; e < _ng; e++)
            {
                for (int jj = 0; jj < 2; jj++)
                {
                    _mesh->getCells(i)->getMeshSurfaces(0)
                        ->updateQuadFlux(normalize, e, jj);
                }        
            }
        }

        for (y = 0; y < _ch; y++)
        {
            i = y * _cw + _cw - 1;

            log_printf(INFO, "update cell %d, surface 2", i);
            for (int e = 0; e < _ng; e++)
            {
                for (int jj = 0; jj < 2; jj++)
                {
                    _mesh->getCells(i)->getMeshSurfaces(2)
                        ->updateQuadFlux(normalize, e, jj);
                }        
            }
        }

        for (x = 0; x < _cw; x++)
        {
            i = x;
            log_printf(INFO, "update cell %d, surface 3", i);
            for (int e = 0; e < _ng; e++)
            {
                for (int jj = 0; jj < 2; jj++)
                {
                    _mesh->getCells(i)->getMeshSurfaces(3)
                        ->updateQuadFlux(normalize, e, jj);
                }        
            }
        }
    }

    return;
}

void Cmfd::generateTrack(int *i_array, int *t_array, int *t_arrayb)
{
    int nl, nt, i;
    int len1, len2; 
    int nw = _cw;
    int i_start; 

    len1 = _num_track / 2 - 1;
    len2 = 1;
    for (nl = 0; nl < _num_loop; nl++)
    {
        i_start = (_ch - 1) * _cw + nl;

        for (nt = 0; nt < _num_track; nt++)
        {
            i = nl * _num_track + nt; 
			
            /* First side: start with 0 index, goes like 0,5,0,5,... */
            if (nt < len1)
            {
                if (nt % 2 == 1)
                    i_start += 1;
                else if (nt != 0)
                    i_start -= nw;
                i_array[i] = i_start;


                if (nt % 2 == 0)
                {
                    t_array[i] = 0;
                    t_arrayb[i] = 1;
                }
                else
                {
                    t_array[i] = 5;
                    t_arrayb[i] = 4;
                }
            }
            /* 2nd side: start with odd index, goes like 2,7,... */
            else if (nt < len1 + len2)
            {
                if (nt % 2 == 0)
                    i_start -= nw;
                else if (nt != len1)
                    i_start -= 1;
                i_array[i] = i_start;

                if (nt % 2 == 1)
                {
                    t_array[i] = 2;
                    t_arrayb[i] = 3;
                }
                else
                {
                    t_array[i] = 7;
                    t_arrayb[i] = 6;
                }
            }
            /* 3rd side: start with even index, goes like 4,1,...*/
            else if (nt < len1 + len2 + len1)
            {
                if (nt % 2 == 1)
                    i_start -= 1;
                else if (nt != len1 + len2)
                    i_start += nw;
                i_array[i] = i_start;

                if (nt % 2 == 0)
                {
                    t_array[i] = 4;
                    t_arrayb[i] = 5;
                }
                else
                {
                    t_array[i] = 1;
                    t_arrayb[i] = 0;
                }
            }	
            /* last side */
            else
            {
                if (nt % 2 == 0)
                    i_start += nw;
                else if (nt != len1 + len2 + len1)
                    i_start += 1;
                i_array[i] = i_start;


                if (nt % 2 == 1)
                {
                    t_array[i] = 6;
                    t_arrayb[i] = 7;
                }
                else
                {
                    t_array[i] = 3;
                    t_arrayb[i] = 2;
                }
            }
        }

        len1 -= 2;
        len2 += 2;
    }

    return;
}

void Cmfd::checkTrack()
{
    for (int iii = 0; iii < _num_loop; iii++)
    {
        for (int jj = 0; jj < _num_track; jj++)
            printf(" %d", _i_array[iii * _num_track + jj]);
        printf("\n");
    }
    printf("\n");
    for (int iii = 0; iii < _num_loop; iii++)
    {
        for (int jj = 0; jj < _num_track; jj++)
            printf(" %d", _t_array[iii * _num_track + jj]);
        printf("\n");
    }
    printf("\n");
    for (int iii = 0; iii < _num_loop; iii++)
    {
        for (int jj = 0; jj < _num_track; jj++)
            printf(" %d", _t_arrayb[iii * _num_track + jj]);
        printf("\n");
    }
    printf("\n");
    return;
}



/* Fill in the values in the A matrix, M matrix, and phi_old vector
 * @param A matrix
 * @param M matrix
 * @param old flux vector
 * @param solve methed - either DIFFUSION or CMFD
 * @return petsc error indicator
 */
int Cmfd::constructAMPhi(Mat A, Mat M, Vec phi_old, solveType solveMethod)
{
    /* initialized variables */
    MeshCell* meshCell;
    int petsc_err = 0;
    PetscInt indice1, indice2;
    PetscScalar value;
    double vol; 

    /* loop over mesh cells in y direction */
    for (int y = 0; y < _ch; y++)
    {
        /* loop over mesh cells in x direction */
        for (int x = 0; x < _cw; x++)
        {
            /* get mesh cell */
            meshCell = _mesh->getCells(y * _cw + x);
            vol = meshCell->getATVolume();

            /* loop over energy groups */
            for (int e = 0; e < _ng; e++)
            {
                /* this index will be used multiple times in this loop */
                indice1 = (PetscInt) ((y * _cw + x) * _ng + e);

                /* Construct flux */
                value = (PetscScalar) meshCell->getOldFlux()[e];
                petsc_err = VecSetValues(phi_old, 1, &indice1, 
                                         &value, INSERT_VALUES);
                petsc_err = VecAssemblyBegin(phi_old);
                petsc_err = VecAssemblyEnd(phi_old);
                CHKERRQ(petsc_err);

                /* diagonal - A */
                /* add absorption term to diagonals of A */
                value = (PetscScalar) meshCell->getSigmaA()[e] * vol;
                petsc_err = MatSetValues(A, 1, &indice1, 1, &indice1, &value, 
                                         ADD_VALUES);
                petsc_err = MatAssemblyBegin(A, MAT_FLUSH_ASSEMBLY);
                petsc_err = MatAssemblyEnd(A, MAT_FLUSH_ASSEMBLY);
                CHKERRQ(petsc_err);

                /* add out-scattering term to diagonals of A */
                value = 0.0;
                for (int g = 0; g < _ng; g++)
                    value += meshCell->getSigmaS()[e*_ng + g] * vol;
                petsc_err = MatSetValues(A, 1, &indice1, 1, &indice1, 
                                         &value, ADD_VALUES);
                petsc_err = MatAssemblyBegin(A, MAT_FLUSH_ASSEMBLY);
                petsc_err = MatAssemblyEnd(A, MAT_FLUSH_ASSEMBLY);
                CHKERRQ(petsc_err);

                /* add in-scattering terms to off-diagonals of A */
                for (int g = 0; g < _ng; g++)
                {
                    value = - meshCell->getSigmaS()[g*_ng + e] * vol;
                    indice2 = (y*_cw + x)*_ng + g;
                    petsc_err = MatSetValues(A, 1, &indice1, 1, &indice2, 
                                             &value, ADD_VALUES);
                    CHKERRQ(petsc_err);
                }

                /* set fission terms to M */
                for (int g = 0; g < _ng; g++)
                {
                    value = meshCell->getChi()[e] * meshCell->getNuSigmaF()[g] 
                        *vol;
                    indice2 = (y*_cw + x)*_ng + g;
                    petsc_err = MatSetValues(M, 1, &indice1, 1, &indice2, 
                                             &value, INSERT_VALUES);
                }
                CHKERRQ(petsc_err);
				
                /* RIGHT SURFACE */
                /* set transport-out term on diagonal of A */
                if (solveMethod == CMFD)
                    value = (meshCell->getMeshSurfaces(2)->getDHat()[e]      
                             - meshCell->getMeshSurfaces(2)->getDTilde()[e]) 
                        * meshCell->getHeight();
                else if (solveMethod == DIFFUSION)
                    value = meshCell->getMeshSurfaces(2)->getDDif()[e] 
                        * meshCell->getHeight();
                petsc_err = MatSetValues(A, 1, &indice1,1 , &indice1, &value, 
                                         ADD_VALUES);
                CHKERRQ(petsc_err);

                /* set transport-in terms on off diagonals */
                if (x != _cw - 1)
                {
                    if (solveMethod == CMFD)
                    {
                        value = - (meshCell->getMeshSurfaces(2)->getDHat()[e] + 
                                   meshCell->getMeshSurfaces(2)->getDTilde()[e])
                            * meshCell->getHeight();
                    }
                    else if (solveMethod == DIFFUSION)
                    {
                        value = - meshCell->getMeshSurfaces(2)->getDDif()[e] 
                            * meshCell->getHeight();
                    }
                    indice2 = (y*_cw + x + 1)*_ng + e;
                    petsc_err = MatSetValues(A, 1, &indice1, 1, &indice2, 
                                             &value, ADD_VALUES);
                }
                CHKERRQ(petsc_err);

                /* LEFT SURFACE */
                /* set transport term on diagonal */
                if (solveMethod == CMFD)
                    value = (meshCell->getMeshSurfaces(0)->getDHat()[e] + 
                             meshCell->getMeshSurfaces(0)->getDTilde()[e]) 
                        * meshCell->getHeight();
                else if (solveMethod == DIFFUSION)
                    value = meshCell->getMeshSurfaces(0)->getDDif()[e] 
                        * meshCell->getHeight();

                petsc_err = MatSetValues(A, 1, &indice1, 1, &indice1, 
                                         &value, ADD_VALUES);
                petsc_err = MatAssemblyBegin(A, MAT_FLUSH_ASSEMBLY);
                petsc_err = MatAssemblyEnd(A, MAT_FLUSH_ASSEMBLY);
                CHKERRQ(petsc_err);

                /* set transport terms on off diagonals */
                if (x != 0){
                    if (solveMethod == CMFD)
                        value = - (meshCell->getMeshSurfaces(0)->getDHat()[e] -
                                   meshCell->getMeshSurfaces(0)->getDTilde()[e])
                            * meshCell->getHeight();
                    else if (solveMethod == DIFFUSION)
                        value = - meshCell->getMeshSurfaces(0)->getDDif()[e] 
                            * meshCell->getHeight();

                    indice2 = (y*_cw + x - 1)*_ng + e;
                    petsc_err = MatSetValues(A, 1, &indice1, 1, &indice2, 
                                             &value, ADD_VALUES);
                    CHKERRQ(petsc_err);
                }

                /* BOTTOM SURFACE */
                /* set transport term on diagonal */
                if (solveMethod == CMFD)
                {
                    value = (meshCell->getMeshSurfaces(1)->getDHat()[e] 
                             -
                             meshCell->getMeshSurfaces(1)->getDTilde()[e]) 
                        * meshCell->getWidth();
                }
                else if (solveMethod == DIFFUSION)
                {
                    value = meshCell->getMeshSurfaces(1)->getDDif()[e] 
                        * meshCell->getWidth();
                }
                petsc_err = MatSetValues(A, 1, &indice1, 1, &indice1, &value, 
                                         ADD_VALUES);
                CHKERRQ(petsc_err);

                /* set transport terms on off diagonals */
                if (y != _ch - 1)
                {
                    if (solveMethod == CMFD)
                    {
                        value = - (meshCell->getMeshSurfaces(1)->getDHat()[e] 
                                   +
                                   meshCell->getMeshSurfaces(1)->getDTilde()[e])
                            * meshCell->getWidth();
                    }
                    else if (solveMethod == DIFFUSION)
                    {
                        value = - meshCell->getMeshSurfaces(1)->getDDif()[e] 
                            * meshCell->getWidth();
                    }

                    indice2 = ((y+1)*_cw + x)*_ng + e;
                    petsc_err = MatSetValues(A, 1, &indice1, 1, &indice2, 
                                             &value, ADD_VALUES);
                    CHKERRQ(petsc_err);
                }

                /* TOP SURFACE */
                /* set transport-out term on diagonal */
                if (solveMethod == CMFD)
                {
                    value = (meshCell->getMeshSurfaces(3)->getDHat()[e] 
                             +
                             meshCell->getMeshSurfaces(3)->getDTilde()[e]) 
                        * meshCell->getWidth();
                }
                else if (solveMethod == DIFFUSION)
                {
                    value = meshCell->getMeshSurfaces(3)->getDDif()[e] 
                        * meshCell->getWidth();
                }

                petsc_err = MatSetValues(A, 1, &indice1, 1, &indice1, 
                                         &value, ADD_VALUES);
                CHKERRQ(petsc_err);

                /* set transport terms on off diagonals */
                if (y != 0)
                {
                    if (solveMethod == CMFD)
                    {
                        value = - (meshCell->getMeshSurfaces(3)->getDHat()[e] 
                                   -
                                   meshCell->getMeshSurfaces(3)->getDTilde()[e])
                            * meshCell->getWidth();
                    }
                    else if (solveMethod == DIFFUSION)
                    {
                        value = - meshCell->getMeshSurfaces(3)->getDDif()[e] 
                            * meshCell->getWidth();
                    }
                    indice2 = ((y-1)*_cw + x)*_ng + e;
                    petsc_err = MatSetValues(A, 1, &indice1, 1, &indice2, 
                                             &value, ADD_VALUES);
                    CHKERRQ(petsc_err);
                }
            }
        }
    }

    return petsc_err;
}


/* Update the MOC flux in each FSR
 * @param MOC iteration number
 */
void Cmfd::updateMOCFlux(int moc_iter)
{
    log_printf(INFO, "Updating MOC flux...");

    /* initialize variables */
    MeshCell* meshCell;
    FlatSourceRegion* fsr;
    double old_flux, new_flux;
    double* flux;
    double *CMCO = NULL;
    CMCO = new double[_cw * _ch];
    int i, e;
    std::vector<int>::iterator iter;
    double under_relax = 1.0;
	
    /* only apply damping here for LOO, because CMFD damps Dtilde */
    if (_run_loo)
        under_relax = _damp_factor;

    double max_range = INFINITY, min_range = -INFINITY;
    //double max_range = 100.0, min_range = 1.0 / max_range; 

    double tmp_max = 0, tmp_cmco;

#if USE_OPENMP
#pragma omp parallel for private(meshCell, i, e,                        \
                                 new_flux, old_flux, flux, fsr, iter)
#endif 
    for (i = 0; i < _cw * _ch; i++)
    {
        meshCell = _mesh->getCells(i);

        CMCO[i] = 0.0;
        for (e = 0; e < _ng; e++)
        {
            old_flux = meshCell->getOldFlux()[e];
            new_flux = meshCell->getNewFlux()[e];

            tmp_cmco = new_flux / old_flux;

            // Safety precaution: if negative number shows up, force it to zero
            /*
            if (tmp_cmco < 0)
            {
                log_printf(WARNING, " iter %d update cell %d energy %d with"
                           " %f / %f = %f", moc_iter, i, e, 
                           new_flux, old_flux, tmp_cmco);
                tmp_cmco = 0;
            }
            */

            tmp_max = fabs(new_flux / old_flux - 1.0);
            CMCO[i] += tmp_max;

            /*
            if (tmp_max > max)
            {
                max = tmp_max;
                max_i = i;
                max_e = e;
            }
            */

            log_printf(DEBUG, "Flux prolongation for cell %d"
                       " old =  %f, new = %f, new/old = %f", 
                       i, old_flux, new_flux, tmp_cmco);

            /* loop over FRSs in mesh cell */
            for (iter = meshCell->getFSRs()->begin(); 
                 iter != meshCell->getFSRs()->end(); ++iter) 
            {
                fsr = &_flat_source_regions[*iter];
                flux = fsr->getFlux();

                if (moc_iter == 0)
                    fsr->setFlux(e, new_flux);
                else
                {
                    if (tmp_cmco > max_range)
                        tmp_cmco = max_range;
                    else if (tmp_cmco < min_range)
                        tmp_cmco = min_range;
                    
                    fsr->setFlux(e, under_relax * tmp_cmco * flux[e]
                                 + (1.0 - under_relax) * flux[e]);
                }
            }
        } /* exit looping over energy */
    } /* exit mesh cells */

    /* plots the scalar flux ratio */
    if (_plot_prolongation)
        _plotter->plotCmfdFluxUpdate(_mesh, moc_iter);

    delete[] CMCO;
    return;
}

void Cmfd::updateBoundaryFlux(int moc_iter)
{
    Track *track;
    segment *seg;
    FlatSourceRegion *fsr;
    MeshCell *meshCell;
    double factor;
    int num_segments, pe, num_updated = 0, meshCell_id;

    for (int i = 0; i < _num_azim; i++) 
    {
        for (int j = 0; j < _num_tracks[i]; j++)
        {
            track = &_tracks[i][j];
            num_segments = track->getNumSegments();

            /* Forward direction is 0, backward is 1 */
            for (int dir = 0; dir < 2; dir++)
            {
                /* forward gets 0, backwards get num_segments - 1 */
                seg = track->getSegment(dir * (num_segments - 1)); 
                fsr =&_flat_source_regions[seg->_region_id];
                meshCell_id = fsr->getMeshCellId();
                meshCell = _mesh->getCells(meshCell_id);
                pe = dir * GRP_TIMES_ANG;
                for (int e = 0; e < NUM_ENERGY_GROUPS; e++)
                {
                    if (meshCell->getOldFlux()[e] > 0)
                    {
                        /* Need to be 1/4pi tested in homogeneous gemetry */
                        factor = meshCell->getNewFlux()[e] / FOUR_PI; 
                        for (int p = 0; p < NUM_POLAR_ANGLES; p++)
                        {
                            track->setPolarFluxesByIndex(pe, factor);
                            pe++;
                            num_updated++;
                        }	
                    }	
                }
            }
        }
    }

    log_printf(ACTIVE, "updated boundary flux by mesh cell per energy: %f", 
               num_updated / (double) NUM_ENERGY_GROUPS);
    return;
}

void Cmfd::updateBoundaryFluxByScalarFlux(int moc_iter)
{
    Track *track;
    segment *seg;
    FlatSourceRegion *fsr;
    MeshCell *meshCell;
    double factor;
    int num_segments, pe, num_updated = 0, meshCell_id;

    for (int i = 0; i < _num_azim; i++) 
    {
        for (int j = 0; j < _num_tracks[i]; j++)
        {
            track = &_tracks[i][j];
            num_segments = track->getNumSegments();

            /* Forward direction is 0, backward is 1 */
            for (int dir = 0; dir < 2; dir++)
            {
                /* forward gets 0, backwards get num_segments - 1 */
                seg = track->getSegment(dir * (num_segments - 1)); 
                fsr =&_flat_source_regions[seg->_region_id];
                meshCell_id = fsr->getMeshCellId();
                meshCell = _mesh->getCells(meshCell_id);
                pe = dir * GRP_TIMES_ANG;
                for (int e = 0; e < NUM_ENERGY_GROUPS; e++)
                {
                    if (meshCell->getOldFlux()[e] > 0)
                    {
                        factor = meshCell->getNewFlux()[e]
                            / meshCell->getOldFlux()[e];
                        log_printf(DEBUG, "factor = %.10f", factor);
                        for (int p = 0; p < NUM_POLAR_ANGLES; p++)
                        {
                            track->updatePolarFluxes(pe, factor);
                            pe++;
                            num_updated++;
                        }	
                    }	
                }
            }
        }
    }

    log_printf(ACTIVE, "updated boundary flux by mesh cell per energy: %f", 
               num_updated / (double) NUM_ENERGY_GROUPS);
    return;
}

void Cmfd::updateBoundaryFluxByNetCurrent(int moc_iter)
{
    Track *track;
    segment *seg;
    FlatSourceRegion *fsr;
    MeshCell *meshCell;
    double factor;
    int num_segments, pe, num_updated = 0, meshCell_id;

    for (int i = 0; i < _num_azim; i++) 
    {
        for (int j = 0; j < _num_tracks[i]; j++)
        {
            track = &_tracks[i][j];
            num_segments = track->getNumSegments();

            /* Forward direction is 0, backward is 1 */
            for (int dir = 0; dir < 2; dir++)
            {
                /* forward gets 0, backwards get num_segments - 1 */
                seg = track->getSegment(dir * (num_segments - 1)); 
                fsr =&_flat_source_regions[seg->_region_id];
                meshCell_id = fsr->getMeshCellId();
                meshCell = _mesh->getCells(meshCell_id);
                pe = dir * GRP_TIMES_ANG;
                for (int e = 0; e < NUM_ENERGY_GROUPS; e++)
                {
                    factor = meshCell->getNetCurrent()[e]
                        / meshCell->getOldNetCurrent()[e];
                    log_printf(DEBUG, "factor = %.10f", factor);
                    for (int p = 0; p < NUM_POLAR_ANGLES; p++)
                    {
                        track->updatePolarFluxes(pe, factor);
                        pe++;
                        num_updated++;
                    }	
                }
            }
        }
    }

    log_printf(ACTIVE, "updated boundary flux by mesh cell per energy: %f", 
               num_updated / (double) NUM_ENERGY_GROUPS);
    return;
}

void Cmfd::updateBoundaryFluxBySrc(int moc_iter)
{
    Track *track;
    segment *seg;
    FlatSourceRegion *fsr;
    MeshCell *meshCell;
    double factor;
    int num_segments, pe, num_updated = 0, meshCell_id;

    for (int i = 0; i < _num_azim; i++) 
    {
        for (int j = 0; j < _num_tracks[i]; j++)
        {
            track = &_tracks[i][j];
            num_segments = track->getNumSegments();

            /* Forward direction is 0, backward is 1 */
            for (int dir = 0; dir < 2; dir++)
            {
                /* forward gets 0, backwards get num_segments - 1 */
                seg = track->getSegment(dir * (num_segments - 1)); 
                fsr =&_flat_source_regions[seg->_region_id];
                meshCell_id = fsr->getMeshCellId();
                meshCell = _mesh->getCells(meshCell_id);
                pe = dir * GRP_TIMES_ANG;
                for (int e = 0; e < NUM_ENERGY_GROUPS; e++)
                {
                    factor = meshCell->getSrc()[e] / meshCell->getOldSrc()[e];
                    log_printf(DEBUG, "factor = %.10f", factor);
                    for (int p = 0; p < NUM_POLAR_ANGLES; p++)
                    {
                        track->updatePolarFluxes(pe, factor);
                        pe++;
                        num_updated++;
                    }	
                }
            }
        }
    }

    log_printf(ACTIVE, "updated boundary flux by mesh cell per energy: %f", 
               num_updated / (double) NUM_ENERGY_GROUPS);
    return;
}

double Cmfd::computeDiffCorrect(double d, double h){

    if (_use_diffusion_correction == false)
    {
        return 1.0;
    }
    else
    {
        /* compute correction - F */
        double alpha, mu, expon;
        double rho, F;
        rho = 0.0;
        for (int p = 0; p < NUM_POLAR_ANGLES; p++){
            mu = std::cos(std::asin(_quad->getSinTheta(p)));
            expon = exp(- h / (3 * d * mu));
            alpha = (1 + expon) / (1 - expon) - 2 * mu / h;
            rho += mu * _quad->getWeight(p) * alpha;
        }

        F = 1 + h * rho / (2 * d);
        return F;
    }

}

void Cmfd::computeLooL2Norm(int moc_iter)
{
    MeshCell *meshCell;
    double eps = 0;
    int num_counted = 0;
    double xs;
    double *old_power = NULL, *new_power = NULL;
    old_power = new double[_cw * _ch];
    new_power = new double[_cw * _ch];

    for (int i = 0; i < _cw * _ch; i++)
    {
        meshCell = _mesh->getCells(i);
        old_power[i] = 0;
        new_power[i] = 0;
        /* integrates over energy */
        for (int e = 0; e < _ng; e++)
        {
            xs = meshCell->getNuSigmaF()[e];
            old_power[i] += xs * meshCell->getOldFlux()[e];
            new_power[i] += xs * meshCell->getNewFlux()[e];
        } 
        if (old_power[i] > 0)
        {
            eps += pow(new_power[i] / old_power[i] - 1.0, 2);
            num_counted++;
        }
    }
    eps /= (double) num_counted;
    _l2_norm = pow(eps, 0.5);

    log_printf(DEBUG, " iteration %d, L2 norm of cell power error = %e", 
               moc_iter, _l2_norm);

    delete[] old_power;
    delete[] new_power;
}

/* compute the L2 norm of consecutive fission sources
 * @retun L2 norm
 */
int Cmfd::computeCmfdL2Norm(Vec snew, int moc_iter)
{
    int petsc_err = 0;
    PetscScalar *old_source;
    PetscScalar *new_source;
    petsc_err = VecGetArray(_source_old, &old_source);
    petsc_err = VecGetArray(snew, &new_source);
    CHKERRQ(petsc_err);

    _l2_norm = 0.0;
    int num_counted = 0;
    for (int i = 0; i < _cw*_ch; i++)
    {
        for (int e = 0; e < _ng; e++)
        {
            if (old_source[i * _ng + e] > 0)
            {
                _l2_norm += pow(new_source[i * _ng + e] 
                                / old_source[i * _ng + e]
                                - 1.0, 2);
            }
            num_counted ++;
        }
    }
    _l2_norm /= (double) num_counted; 
    _l2_norm = pow(_l2_norm, 0.5);

    petsc_err = VecRestoreArray(_source_old, &old_source);
    petsc_err = VecRestoreArray(snew, &new_source);
    CHKERRQ(petsc_err);

    return petsc_err;
} 

double Cmfd::getL2Norm(){
    return _l2_norm;
}

Mat Cmfd::getA(){
    return _A;
}

Mat Cmfd::getM(){
    return _M;
}

Vec Cmfd::getPhiNew(){
    return _phi_new;

}

double Cmfd::getKeff(){
    return _keff;
}

/* Store the mesh cell averaged source before a MOC sweep */
void Cmfd::storePreMOCMeshSource(FlatSourceRegion* fsrs)
{
    /* initialize variables */
    double volume, source;
    double vol_tally_cell;
    double source_tally_cell, source_tally;

    MeshCell* meshCell;
    FlatSourceRegion* fsr;

    log_printf(DEBUG, "Enter Cmfd::storePreMOCMeshSource(..)");

    /* For each mesh cell, we compute homogenized xs */
    for (int i = 0; i < _cw * _ch; i++)
    {
        meshCell = _mesh->getCells(i);

        /* Zeroes tallies for this mesh */
        source_tally = 0;

        /* Computes flux weighted xs for each energy group */
        for (int e = 0; e < NUM_ENERGY_GROUPS; e++) 
        {
            vol_tally_cell = 0;
            source_tally_cell = 0;

            /* loop over FSRs in mesh cell, accumulate cell tally */
            std::vector<int>::iterator iter;
            for (iter = meshCell->getFSRs()->begin(); 
                 iter != meshCell->getFSRs()->end(); ++iter)
            {
                fsr = &fsrs[*iter];
                volume = fsr->getVolume();
                source = fsr->getSource()[e]; 

                source_tally_cell += source * volume;
                vol_tally_cell += volume;
            } 

            /* For multi energy groups, we go ahead and set the xs for this 
             * energy group */
            if (_mesh->getMultigroup())
            {
                meshCell->setOldSrc(source_tally_cell / vol_tally_cell, e);
                log_printf(DEBUG, " cell %d Q_%d^(m) = %.10f", 
                           i, e, source_tally_cell / vol_tally_cell);
            }
            else /* For homogenized one energy group, we tally over all e's */
                source_tally += source_tally_cell;
        }

        /* For homogenized one energy group, set xs after all e's are done */
        if (_mesh->getMultigroup() == false)
            meshCell->setOldSrc(source_tally / vol_tally_cell, 0);

        log_printf(INFO, "as tracked vol / physical =  %.10f", 
                   vol_tally_cell / meshCell->getWidth() 
                   / meshCell->getHeight());
    }
    return;
}

/* Set the old flux for each FSR equal to FSR flux */
void Cmfd::setOldFSRFlux()
{
    /* initialize variables */
    FlatSourceRegion* fsr;
    int num_fsrs = _geom->getNumFSRs();

    /* Compute total fission source for this region */
    for (int r = 0; r < num_fsrs; r++) 
    {
        /* Get pointers to important data structures */
        fsr = &_flat_source_regions[r];
	  
        /* loop over energy groups */
        for (int e = 0; e < NUM_ENERGY_GROUPS; e++)
            fsr->setOldFlux(e, fsr->getFlux()[e]);
    }
}


/* set pointer to array of fsrs, give each fsr the ID of the mesh cell it is in
 * @param pointer to arrary of fsrs
 */
void Cmfd::setFSRs(FlatSourceRegion* fsrs)
{
    _flat_source_regions = fsrs;

    MeshCell *meshCell;
    std::vector<int>::iterator iter;
    FlatSourceRegion *fsr;

    // FIXME: the following line generates a bad read message in Valgrind
    for (int i = 0; i < _ch * _cw; i++)
    {
        meshCell = _mesh->getCells(i);
        for (iter = meshCell->getFSRs()->begin(); 
             iter != meshCell->getFSRs()->end(); iter++)
        {
            fsr = &_flat_source_regions[*iter];
            fsr->setMeshCellId(i);
        }
    }
    return;
} 

/* set pointer to tracks
 * @param pointer to tracks
 */
void Cmfd::setTracks(Track **tracks)
{
    _tracks = tracks;
} 

int Cmfd::getNumIterToConv()
{
    return _num_iter_to_conv;
}
<|MERGE_RESOLUTION|>--- conflicted
+++ resolved
@@ -203,11 +203,7 @@
     MeshCell* meshCell;
     FlatSourceRegion* fsr;
     std::vector<int>::iterator iter;
-<<<<<<< HEAD
-    int count = 0;
-=======
     int counter = 0;
->>>>>>> 0bc1b9d9
 
     for (i = 0; i < _cw * _ch; i++)
     {
@@ -237,22 +233,14 @@
         {
             source_residual[i] = pow(_cell_source[i] / old_cell_source[i] 
                                      - 1.0, 2);
-<<<<<<< HEAD
-            count += 1;
-=======
             counter += 1;
->>>>>>> 0bc1b9d9
         }
         else
             source_residual[i] = 0.0;
     }
 
     l2_norm = pairwise_sum<double>(source_residual, _ch * _cw);
-<<<<<<< HEAD
-    l2_norm /= (double) count;
-=======
     l2_norm /= (double) (counter);
->>>>>>> 0bc1b9d9
     l2_norm = sqrt(l2_norm);
 
     return l2_norm;
