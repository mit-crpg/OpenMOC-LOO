--- conflicted
+++ resolved
@@ -62,13 +62,8 @@
  * Returns an array of the multi energy group fluxes tallied in this region
  * @return a flux array
  */
-<<<<<<< HEAD
-double FlatSourceRegion::getFlux() const {
-    return *_flux;
-=======
 double* FlatSourceRegion::getFlux() {
     return _flux;
->>>>>>> 0265d59d
 }
 
 
@@ -77,13 +72,8 @@
  * during the previous iteration in the solver
  * @return a flux array
  */
-<<<<<<< HEAD
-double FlatSourceRegion::getOldFlux() const {
-    return *_old_flux;
-=======
 double* FlatSourceRegion::getOldFlux() {
     return _old_flux;
->>>>>>> 0265d59d
 }
 
 
@@ -92,13 +82,8 @@
  * computed by the solver
  * @return the old source array
  */
-<<<<<<< HEAD
-double FlatSourceRegion::getSource() const{
-    return *_source;
-=======
 double* FlatSourceRegion::getSource() {
     return _source;
->>>>>>> 0265d59d
 }
 
 
@@ -107,13 +92,8 @@
  * the previous iteration computed by the solver
  * @return the old source array
  */
-<<<<<<< HEAD
-double FlatSourceRegion::getOldSource() const {
-    return *_old_source;
-=======
 double* FlatSourceRegion::getOldSource() {
     return _old_source;
->>>>>>> 0265d59d
 }
 
 
