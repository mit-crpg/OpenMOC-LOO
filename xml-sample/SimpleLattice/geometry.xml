<?xml version="1.0"?>

<!-- 4x4 lattice with three types of pin cells. Each lattice cell is 1cm x 1cm 
	 and the pins have diameters of 0.2cm, 0.3cm and 0.4cm. 
-->

<geometry>

<!-- Definition of Cells -->
<<<<<<< HEAD
  <cell id="1" fill="5" surfaces="1 -2 3 -4" />
  <cell id="101" universe="1" material="1" surfaces="-5" rings="2" sectors="4"/>
  <cell id="102" universe="1" material="2" surfaces="5" sectors="4"/>
  <cell id="201" universe="2" material="1" surfaces="-6" rings="2" sectors="4"/>
  <cell id="202" universe="2" material="2" surfaces="6" sectors="4"/>
  <cell id="301" universe="3" material="1" surfaces="-7" rings="2" sectors="4"/>
  <cell id="302" universe="3" material="2" surfaces="7" sectors="4"/>
=======
  <cell id="100" universe="0" fill="5" surfaces="1 -2 3 -4" />
<<<<<<< HEAD
  <cell id="101" universe="1" material="1" surfaces="-5" rings="3" sectors="8"/>
  <cell id="102" universe="1" material="2" surfaces="5" sectors="8"/>
  <cell id="201" universe="2" material="1" surfaces="-6" rings="2" sectors="8"/>
  <cell id="202" universe="2" material="2" surfaces="6" sectors="8"/>
  <cell id="301" universe="3" material="1" surfaces="-7" rings="2" sectors="8"/>
  <cell id="302" universe="3" material="2" surfaces="7" sectors="8"/>
>>>>>>> branch 'master' of https://wbinventor@github.com/wbinventor/OpenMOC.git
=======
  <cell id="101" universe="1" material="1" surfaces="-5" rings="3" sectors="16"/>
  <cell id="102" universe="1" material="2" surfaces="5" sectors="16"/>
  <cell id="201" universe="2" material="1" surfaces="-6" rings="2" sectors="16"/>
  <cell id="202" universe="2" material="2" surfaces="6" sectors="16"/>
  <cell id="301" universe="3" material="1" surfaces="-7" rings="2" sectors="16"/>
  <cell id="302" universe="3" material="2" surfaces="7" sectors="16"/>
>>>>>>> 793edc73


<!-- Definition of Lattices -->
  <lattice id="5">
    <type>rectangular</type>
    <dimension>4 4</dimension>
    <width>1.0 1.0</width>
    <universes>
      1 2 1 2
      2 3 2 3
      1 2 1 2
      2 3 2 3
    </universes>
  </lattice>


<!-- Definition of Surfaces -->
  <surface id="1" type="x-plane" coeffs="-2.0" boundary="reflective"/>
  <surface id="2" type="x-plane" coeffs="2.0" boundary="reflective"/>
  <surface id="3" type="y-plane" coeffs="-2.0" boundary="reflective" />
  <surface id="4" type="y-plane" coeffs="2.0" boundary="reflective"/>
  <surface id="5" type="circle" coeffs="0.0 0.0 0.4" />
  <surface id="6" type="circle" coeffs="0.0 0.0 0.3" />
  <surface id="7" type="circle" coeffs="0.0 0.0 0.2" />

</geometry><|MERGE_RESOLUTION|>--- conflicted
+++ resolved
@@ -7,33 +7,13 @@
 <geometry>
 
 <!-- Definition of Cells -->
-<<<<<<< HEAD
   <cell id="1" fill="5" surfaces="1 -2 3 -4" />
-  <cell id="101" universe="1" material="1" surfaces="-5" rings="2" sectors="4"/>
-  <cell id="102" universe="1" material="2" surfaces="5" sectors="4"/>
-  <cell id="201" universe="2" material="1" surfaces="-6" rings="2" sectors="4"/>
-  <cell id="202" universe="2" material="2" surfaces="6" sectors="4"/>
-  <cell id="301" universe="3" material="1" surfaces="-7" rings="2" sectors="4"/>
-  <cell id="302" universe="3" material="2" surfaces="7" sectors="4"/>
-=======
-  <cell id="100" universe="0" fill="5" surfaces="1 -2 3 -4" />
-<<<<<<< HEAD
   <cell id="101" universe="1" material="1" surfaces="-5" rings="3" sectors="8"/>
   <cell id="102" universe="1" material="2" surfaces="5" sectors="8"/>
   <cell id="201" universe="2" material="1" surfaces="-6" rings="2" sectors="8"/>
   <cell id="202" universe="2" material="2" surfaces="6" sectors="8"/>
   <cell id="301" universe="3" material="1" surfaces="-7" rings="2" sectors="8"/>
   <cell id="302" universe="3" material="2" surfaces="7" sectors="8"/>
->>>>>>> branch 'master' of https://wbinventor@github.com/wbinventor/OpenMOC.git
-=======
-  <cell id="101" universe="1" material="1" surfaces="-5" rings="3" sectors="16"/>
-  <cell id="102" universe="1" material="2" surfaces="5" sectors="16"/>
-  <cell id="201" universe="2" material="1" surfaces="-6" rings="2" sectors="16"/>
-  <cell id="202" universe="2" material="2" surfaces="6" sectors="16"/>
-  <cell id="301" universe="3" material="1" surfaces="-7" rings="2" sectors="16"/>
-  <cell id="302" universe="3" material="2" surfaces="7" sectors="16"/>
->>>>>>> 793edc73
-
 
 <!-- Definition of Lattices -->
   <lattice id="5">
